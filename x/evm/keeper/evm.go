--- conflicted
+++ resolved
@@ -352,15 +352,6 @@
 
 	stateDB := states.New(ctx, k, txConfig)
 	evm := k.NewEVM(ctx, msg, cfg, tracer, stateDB)
-<<<<<<< HEAD
-	k.GetAspectRuntimeContext().EthTxContext().
-		WithLastEvm(evm).
-		WithEvmCfg(cfg).
-		WithStateDB(stateDB).
-		WithVmMonitor(evm.Tracer()).
-		WithFrom(msg.From).
-		WithCommit(commit)
-=======
 
 	// Aspect Runtime Context Lifecycle: set EVM params.
 	// Before the pre-transaction execution, establish the EVM context, encompassing details such as
@@ -371,7 +362,6 @@
 	// Aspect Runtime Context Lifecycle: create state object.
 	// Create a Aspect State Object for OnBlockFinalize
 	aspectCtx.CreateStateObject(true, ctx.BlockHeight(), artelatypes.AspectStateDeliverTxState)
->>>>>>> 1e35b34d
 
 	leftoverGas := msg.GasLimit
 
@@ -412,11 +402,7 @@
 		nativeContract := contract.NewAspectNativeContract(k.storeKey, k.getCtxByHeight, evm, func() int64 {
 			return ctx.BlockHeight()
 		}, stateDB)
-<<<<<<< HEAD
-		resp, aspectErr := nativeContract.ApplyMsg(ctx, msg)
-=======
-		resp, err := nativeContract.ApplyMessage(ctx, msg, commit)
->>>>>>> 1e35b34d
+		resp, aspectErr := nativeContract.ApplyMessage(ctx, msg, commit)
 		if resp != nil {
 			resp.Hash = txConfig.TxHash.Hex()
 		}
