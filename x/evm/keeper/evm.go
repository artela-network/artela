package keeper

import (
	"math/big"

	"github.com/artela-network/artela/x/evm/artela/contract"
	asptypes "github.com/artela-network/aspect-core/types"

	"github.com/artela-network/aspect-core/djpm"
	cometbft "github.com/cometbft/cometbft/types"

	errorsmod "cosmossdk.io/errors"
	artcore "github.com/artela-network/artela-evm/core"
	"github.com/artela-network/artela-evm/vm"
	cosmos "github.com/cosmos/cosmos-sdk/types"
	"github.com/ethereum/go-ethereum/common"
	"github.com/ethereum/go-ethereum/core"
	ethereum "github.com/ethereum/go-ethereum/core/types"
	"github.com/ethereum/go-ethereum/crypto"
	"github.com/ethereum/go-ethereum/params"

	artela "github.com/artela-network/artela/ethereum/types"
	"github.com/artela-network/artela/x/evm/states"
	"github.com/artela-network/artela/x/evm/txs"
	"github.com/artela-network/artela/x/evm/txs/support"
	"github.com/artela-network/artela/x/evm/types"

	artelatype "github.com/artela-network/artela/x/evm/artela/types"
)

// NewEVM generates a go-ethereum VM from the provided Message fields and the chain parameters
// (ChainConfig and module Params). It additionally sets the validator operator address as the
// coinbase address to make it available for the COINBASE opcode, even though there is no
// beneficiary of the coinbase txs (since we're not mining).
func (k *Keeper) NewEVM(
	ctx cosmos.Context,
	msg *core.Message,
	cfg *states.EVMConfig,
	tracer vm.EVMLogger,
	stateDB vm.StateDB,
) *vm.EVM {
	blockCtx := vm.BlockContext{
		CanTransfer: artcore.CanTransfer,
		Transfer:    artcore.Transfer,
		GetHash:     k.GetHashFn(ctx),
		Coinbase:    cfg.CoinBase,
		GasLimit:    artela.BlockGasLimit(ctx),
		BlockNumber: big.NewInt(ctx.BlockHeight()),
		Time:        uint64(ctx.BlockHeader().Time.Unix()),
		Difficulty:  big.NewInt(0), // unused. Only required in PoW context
		BaseFee:     cfg.BaseFee,
		Random:      nil, // not supported
	}

	txCtx := artcore.NewEVMTxContext(msg)
	if tracer == nil {
		tracer = k.Tracer(ctx, msg, cfg.ChainConfig)
	}
	vmConfig := k.VMConfig(ctx, msg, cfg, tracer)
	return vm.NewEVM(blockCtx, txCtx, stateDB, cfg.ChainConfig, vmConfig)
}

// GetHashFn implements vm.GetHashFunc for Artela.
// It handles 3 cases:
//  1. The requested height matches the current height from context (and thus same epoch number)
//  2. The requested height is from a previous height from the same chain epoch
//  3. The requested height is from a height greater than the latest one
func (k Keeper) GetHashFn(ctx cosmos.Context) vm.GetHashFunc {
	return func(height uint64) common.Hash {
		h, err := artela.SafeInt64(height)
		if err != nil {
			k.Logger(ctx).Error("failed to cast height to int64", "error", err)
			return common.Hash{}
		}

		switch {
		case ctx.BlockHeight() == h:
			// Case 1: The requested height matches the one from the context so we can retrieve the header
			// hash directly from the context.
			// Note: The headerHash is only set at begin block, it will be nil in case of a query context
			headerHash := ctx.HeaderHash()
			if len(headerHash) != 0 {
				return common.BytesToHash(headerHash)
			}

			// only recompute the hash if not set (eg: checkTxState)
			contextBlockHeader := ctx.BlockHeader()
			header, err := cometbft.HeaderFromProto(&contextBlockHeader)
			if err != nil {
				k.Logger(ctx).Error("failed to cast tendermint header from proto", "error", err)
				return common.Hash{}
			}

			headerHash = header.Hash()
			return common.BytesToHash(headerHash)

		case ctx.BlockHeight() > h:
			// Case 2: if the chain is not the current height we need to retrieve the hash from the store for the
			// current chain epoch. This only applies if the current height is greater than the requested height.
			histInfo, found := k.stakingKeeper.GetHistoricalInfo(ctx, h)
			if !found {
				k.Logger(ctx).Debug("historical info not found", "height", h)
				return common.Hash{}
			}

			header, err := cometbft.HeaderFromProto(&histInfo.Header)
			if err != nil {
				k.Logger(ctx).Error("failed to cast tendermint header from proto", "error", err)
				return common.Hash{}
			}

			return common.BytesToHash(header.Hash())
		default:
			// Case 3: heights greater than the current one returns an empty hash.
			return common.Hash{}
		}
	}
}

// ApplyTransaction runs and attempts to perform a states transition with the given txs (i.e Message), that will
// only be persisted (committed) to the underlying KVStore if the txs does not fail.
//
// # Gas tracking
//
// Ethereum consumes gas according to the EVM opcodes instead of general reads and writes to store. Because of this, the
// states transition needs to ignore the SDK gas consumption mechanism defined by the GasKVStore and instead consume the
// amount of gas used by the VM execution. The amount of gas used is tracked by the EVM and returned in the execution
// result.
//
// Prior to the execution, the starting txs gas meter is saved and replaced with an infinite gas meter in a new context
// in order to ignore the SDK gas consumption config values (read, write, has, delete).
// After the execution, the gas used from the message execution will be added to the starting gas consumed, taking into
// consideration the amount of gas returned. Finally, the context is updated with the EVM gas consumed value prior to
// returning.
//
// For relevant discussion see: https://github.com/cosmos/cosmos-sdk/discussions/9072
func (k *Keeper) ApplyTransaction(ctx cosmos.Context, tx *ethereum.Transaction) (*txs.MsgEthereumTxResponse, error) {
	k.Lock.Lock()
	defer k.Lock.Unlock()
	var (
		bloom        *big.Int
		bloomReceipt ethereum.Bloom
	)

	// build evm config and txs config
	evmConfig, err := k.EVMConfig(ctx, ctx.BlockHeader().ProposerAddress, k.eip155ChainID)
	if err != nil {
		return nil, errorsmod.Wrap(err, "failed to load evm config")
	}
	txConfig := k.TxConfig(ctx, tx.Hash(), tx.Type())

	// snapshot to contain the txs processing and post processing in same scope
	// var commit func()
	// tmpCtx := ctx
	tmpCtx, commit := ctx.CacheContext()

	// get the signer according to the chain rules from the config and block height
	signer := k.MakeSigner(ctx, tx, evmConfig.ChainConfig, big.NewInt(ctx.BlockHeight()), uint64(ctx.BlockTime().Unix()))

	msg, err := txs.ToMessage(tx, signer, evmConfig.BaseFee)
	if err != nil {
		return nil, errorsmod.Wrap(err, "failed to return ethereum txs as core message")
	}

	msg.Data, err = k.processMsgData(tx)
	if err != nil {
		return nil, errorsmod.Wrap(err, "unable to process msg data")
	}

	// pass true to commit the StateDB
	res, err := k.ApplyMessageWithConfig(tmpCtx, msg, nil, true, evmConfig, txConfig)
	if err != nil {
		ctx.Logger().Error("ApplyMessageWithConfig with error", "txhash", tx.Hash().String(), "error", err, "response", res)
		return nil, errorsmod.Wrap(err, "failed to apply ethereum core message")
	}
	ctx.Logger().Debug("ApplyMessageWithConfig", "txhash", tx.Hash().String(), "response", res)

	logs := support.LogsToEthereum(res.Logs)

	// Compute block bloom filter
	if len(logs) > 0 {
		bloom = k.GetBlockBloomTransient(ctx)
		bloom.Or(bloom, big.NewInt(0).SetBytes(ethereum.LogsBloom(logs)))
		bloomReceipt = ethereum.BytesToBloom(bloom.Bytes())
	}

	cumulativeGasUsed := res.GasUsed
	if ctx.BlockGasMeter() != nil {
		limit := ctx.BlockGasMeter().Limit()
		cumulativeGasUsed += ctx.BlockGasMeter().GasConsumed()
		if cumulativeGasUsed > limit {
			cumulativeGasUsed = limit
		}
	}
	res.CumulativeGasUsed = cumulativeGasUsed

	var contractAddr common.Address
	if msg.To == nil {
		contractAddr = crypto.CreateAddress(msg.From, msg.Nonce)
	}

	receipt := &ethereum.Receipt{
		Type:              tx.Type(),
		PostState:         nil, // TODO: intermediate states root
		CumulativeGasUsed: cumulativeGasUsed,
		Bloom:             bloomReceipt,
		Logs:              logs,
		TxHash:            txConfig.TxHash,
		ContractAddress:   contractAddr,
		GasUsed:           res.GasUsed,
		BlockHash:         txConfig.BlockHash,
		BlockNumber:       big.NewInt(ctx.BlockHeight()),
		TransactionIndex:  txConfig.TxIndex,
	}

	k.GetAspectRuntimeContext().EthTxContext().WithReceipt(receipt)
	// commit
	// aspect OnTxCommit start
	pointRequest, err := k.aspect.TxToPointRequest(ctx, msg.From, tx, int64(txConfig.TxIndex), evmConfig.BaseFee, nil)
	if err != nil {
		k.Logger(ctx).Error("fail to CreateTxPointRequest aspect OnTxCommit ", err)
	} else {
		pointRequest.GasInfo.Gas = msg.GasLimit - res.GasUsed
		txCommit := djpm.AspectInstance().PostTxCommit(pointRequest)
		if hasErr, txCommitErr := txCommit.HasErr(); hasErr {
			k.Logger(ctx).Error("fail to  call aspect OnTxCommit ", txCommitErr)
		}
	}

	if !res.Failed() {
		receipt.Status = ethereum.ReceiptStatusSuccessful
		// commit state and clean state object, Aspect State set @ApplyMessageWithConfig(..)
		k.GetAspectRuntimeContext().RefreshState(true, ctx.BlockHeight(), artelatype.AspectStateDeliverTxState)

		if commit != nil {
			commit()
			res.Logs = support.NewLogsFromEth(receipt.Logs)
			ctx.EventManager().EmitEvents(tmpCtx.EventManager().Events())
		}
	}

	// refund gas in order to match the Ethereum gas consumption instead of the default SDK one.
	if err = k.RefundGas(ctx, msg, msg.GasLimit-res.GasUsed, evmConfig.Params.EvmDenom); err != nil {
		return nil, errorsmod.Wrapf(err, "failed to refund gas leftover gas to sender %s", msg.From)
	}

	if len(receipt.Logs) > 0 {
		// Update transient block bloom filter
		k.SetBlockBloomTransient(ctx, receipt.Bloom.Big())
		k.SetLogSizeTransient(ctx, uint64(txConfig.LogIndex)+uint64(len(receipt.Logs)))
	}

	k.SetTxIndexTransient(ctx, uint64(txConfig.TxIndex)+1)

	totalGasUsed, err := k.AddTransientGasUsed(ctx, res.GasUsed)
	if err != nil {
		return nil, errorsmod.Wrap(err, "failed to add transient gas used")
	}

	// reset the gas meter for current cosmos txs
	k.ResetGasMeterAndConsumeGas(ctx, totalGasUsed)

	return res, nil
}

// ApplyMessage calls ApplyMessageWithConfig with an empty TxConfig.
func (k *Keeper) ApplyMessage(ctx cosmos.Context, msg *core.Message, tracer vm.EVMLogger, commit bool) (*txs.MsgEthereumTxResponse, error) {

	evmConfig, err := k.EVMConfig(ctx, cosmos.ConsAddress(ctx.BlockHeader().ProposerAddress), k.eip155ChainID)
	if err != nil {
		return nil, errorsmod.Wrap(err, "failed to load evm config")
	}

	txConfig := states.NewEmptyTxConfig(common.BytesToHash(ctx.HeaderHash()))

	return k.ApplyMessageWithConfig(ctx, msg, tracer, commit, evmConfig, txConfig)
}

// ApplyMessageWithConfig computes the new states by applying the given message against the existing states.
// If the message fails, the VM execution error with the reason will be returned to the client
// and the txs won't be committed to the store.
//
// # Reverted states
//
// The snapshot and rollback are supported by the `states.StateDB`.
//
// # Different Callers
//
// It's called in three scenarios:
// 1. `ApplyTransaction`, in the txs processing flow.
// 2. `EthCall/EthEstimateGas` grpc query handler.
// 3. Called by other native modules directly.
//
// # PreChecks and Preprocessing
//
// All relevant states transition preChecks for the MsgEthereumTx are performed on the AnteHandler,
// prior to running the txs against the states. The PreChecks run are the following:
//
// 1. the nonce of the message caller is correct
// 2. caller has enough balance to cover txs fee(gasLimit * gasPrice)
// 3. the amount of gas required is available in the block
// 4. the purchased gas is enough to cover intrinsic usage
// 5. there is no overflow when calculating intrinsic gas
// 6. caller has enough balance to cover asset transfer for **topmost** call
//
// The preprocessing steps performed by the AnteHandler are:
//
// 1. set up the initial access list (if fork > Berlin)
//
// # Tracer parameter
//
// It should be a `vm.Tracer` object or nil, if pass `nil`, it'll create a default one based on keeper options.
//
// # Commit parameter
//
// If commit is true, the `StateDB` will be committed, otherwise discarded.
func (k *Keeper) ApplyMessageWithConfig(ctx cosmos.Context,
	msg *core.Message,
	tracer vm.EVMLogger,
	commit bool,
	cfg *states.EVMConfig,
	txConfig states.TxConfig,
) (*txs.MsgEthereumTxResponse, error) {
	var (
		ret   []byte // return bytes from evm execution
		vmErr error  // vm errors do not effect consensus and are therefore not assigned to err
	)

	// return error if contract creation or call are disabled through governance
	if !cfg.Params.EnableCreate && msg.To == nil {
		return nil, errorsmod.Wrap(types.ErrCreateDisabled, "failed to create new contract")
	} else if !cfg.Params.EnableCall && msg.To != nil {
		return nil, errorsmod.Wrap(types.ErrCallDisabled, "failed to call contract")
	}

	stateDB := states.New(ctx, k, txConfig)
	evm := k.NewEVM(ctx, msg, cfg, tracer, stateDB)
	k.GetAspectRuntimeContext().EthTxContext().
		WithLastEvm(evm).
		WithEvmCfg(cfg).
		WithStateDB(stateDB).
		WithVmMonitor(evm.Tracer()).
<<<<<<< HEAD
		WithFrom(msg.From)
	// Create a Aspect State Object for OnBlockFinalize
	k.GetAspectRuntimeContext().CreateStateObject(true, ctx.BlockHeight(), artelatype.AspectStateDeliverTxState)
=======
		WithFrom(msg.From).
		WithCommit(commit)
>>>>>>> d946ff17

	leftoverGas := msg.GasLimit

	// Allow the tracer captures the txs level events, mainly the gas consumption.
	// evmCfg := evm.Config
	// if evmCfg.Debug {
	//	evmCfg.Tracer.CaptureTxStart(leftoverGas)
	//	defer func() {
	//		evmCfg.Tracer.CaptureTxEnd(leftoverGas)
	//	}()
	// }

	sender := vm.AccountRef(msg.From)
	contractCreation := msg.To == nil
	isLondon := cfg.ChainConfig.IsLondon(evm.Context.BlockNumber)

	intrinsicGas, err := k.GetEthIntrinsicGas(ctx, msg, cfg.ChainConfig, contractCreation)
	if err != nil {
		// should have already been checked on Ante Handler
		return nil, errorsmod.Wrap(err, "intrinsic gas failed")
	}

	// Should check again even if it is checked on Ante Handler, because eth_call don't go through Ante Handler.
	if leftoverGas < intrinsicGas {
		// eth_estimateGas will check for this exact error
		return nil, errorsmod.Wrap(core.ErrIntrinsicGas, "apply message")
	}
	leftoverGas -= intrinsicGas

	// access list preparation is moved from ante handler to here, because it's needed when `ApplyMessage` is called
	// under contexts where ante handlers are not run, for example `eth_call` and `eth_estimateGas`.
	if rules := cfg.ChainConfig.Rules(big.NewInt(ctx.BlockHeight()), cfg.ChainConfig.MergeNetsplitBlock != nil, uint64(ctx.BlockTime().Unix())); rules.IsBerlin {
		stateDB.PrepareAccessList(msg.From, msg.To, vm.ActivePrecompiles(rules), msg.AccessList)
	}

	// if transaction is Aspect operational, short the circuit and skip the processes
	if isAspectOpTx := asptypes.IsAspectContractAddr(msg.To); isAspectOpTx {
		nativeContract := contract.NewAspectNativeContract(k.storeKey, k.getCtxByHeight, evm, func() int64 {
			return ctx.BlockHeight()
		}, stateDB)
		resp, err := nativeContract.ApplyMessage(ctx, msg, commit)
		if resp != nil {
			resp.Hash = txConfig.TxHash.Hex()
		}
		return resp, err
	} else if contractCreation {
		// take over the nonce management from evm:
		// - reset sender's nonce to msg.Nonce() before calling evm.
		// - increase sender's nonce by one no matter the result.
		stateDB.SetNonce(sender.Address(), msg.Nonce)
		ret, _, leftoverGas, vmErr = evm.Create(sender, msg.Data, leftoverGas, msg.Value)
		stateDB.SetNonce(sender.Address(), msg.Nonce+1)
	} else {
		pointRequest := k.aspect.CreateTxPointRequestInEvm(ctx, msg, txConfig, nil)
		pointRequest.GasInfo.Gas = leftoverGas

		execute := djpm.AspectInstance().PreTxExecute(pointRequest)
		leftoverGas = execute.GasInfo.Gas
		if hasErr, execErr := execute.HasErr(); hasErr {
			vmErr = execErr
		} else {
			ret, leftoverGas, vmErr = evm.Call(sender, *msg.To, msg.Data, leftoverGas, msg.Value)
			// artela aspect PostTxExecute start
			pointRequest.GasInfo.Gas = leftoverGas
			txExecute := djpm.AspectInstance().PostTxExecute(pointRequest)
			if hasPostErr, postExecErr := txExecute.HasErr(); hasPostErr {
				vmErr = postExecErr
			}
			leftoverGas = txExecute.GasInfo.Gas
		}
	}

	refundQuotient := params.RefundQuotient

	// After EIP-3529: refunds are capped to gasUsed / 5
	if isLondon {
		refundQuotient = params.RefundQuotientEIP3529
	}

	// calculate gas refund
	if msg.GasLimit < leftoverGas {
		return nil, errorsmod.Wrap(types.ErrGasOverflow, "apply message")
	}
	// refund gas
	temporaryGasUsed := msg.GasLimit - leftoverGas
	refund := GasToRefund(stateDB.GetRefund(), temporaryGasUsed, refundQuotient)

	// update leftoverGas and temporaryGasUsed with refund amount
	leftoverGas += refund
	temporaryGasUsed -= refund

	// EVM execution error needs to be available for the JSON-RPC client
	var vmError string
	if vmErr != nil {
		vmError = vmErr.Error()
	}

	// The dirty states in `StateDB` is either committed or discarded after return
	if commit {

		if err := stateDB.Commit(); err != nil {
			return nil, errorsmod.Wrap(err, "failed to commit stateDB")
		}
	}

	// calculate a minimum amount of gas to be charged to sender if GasLimit
	// is considerably higher than GasUsed to stay more aligned with Tendermint gas mechanics

	gasLimit := cosmos.NewDec(int64(msg.GasLimit))
	minGasMultiplier := k.GetMinGasMultiplier(ctx)
	minimumGasUsed := gasLimit.Mul(minGasMultiplier)

	if msg.GasLimit < leftoverGas {
		return nil, errorsmod.Wrapf(types.ErrGasOverflow, "message gas limit < leftover gas (%d < %d)", msg.GasLimit, leftoverGas)
	}

	gasUsed := cosmos.MaxDec(minimumGasUsed, cosmos.NewDec(int64(temporaryGasUsed))).TruncateInt().Uint64()
	// reset leftoverGas, to be used by the tracer
	// nolint
	leftoverGas = msg.GasLimit - gasUsed

	return &txs.MsgEthereumTxResponse{
		GasUsed: gasUsed,
		VmError: vmError,
		Ret:     ret,
		Logs:    support.NewLogsFromEth(stateDB.Logs()),
		Hash:    txConfig.TxHash.Hex(),
	}, nil
}<|MERGE_RESOLUTION|>--- conflicted
+++ resolved
@@ -24,8 +24,6 @@
 	"github.com/artela-network/artela/x/evm/txs"
 	"github.com/artela-network/artela/x/evm/txs/support"
 	"github.com/artela-network/artela/x/evm/types"
-
-	artelatype "github.com/artela-network/artela/x/evm/artela/types"
 )
 
 // NewEVM generates a go-ethereum VM from the provided Message fields and the chain parameters
@@ -135,8 +133,6 @@
 //
 // For relevant discussion see: https://github.com/cosmos/cosmos-sdk/discussions/9072
 func (k *Keeper) ApplyTransaction(ctx cosmos.Context, tx *ethereum.Transaction) (*txs.MsgEthereumTxResponse, error) {
-	k.Lock.Lock()
-	defer k.Lock.Unlock()
 	var (
 		bloom        *big.Int
 		bloomReceipt ethereum.Bloom
@@ -213,6 +209,36 @@
 		TransactionIndex:  txConfig.TxIndex,
 	}
 
+	if !res.Failed() {
+		receipt.Status = ethereum.ReceiptStatusSuccessful
+		if commit != nil {
+			commit()
+			res.Logs = support.NewLogsFromEth(receipt.Logs)
+			ctx.EventManager().EmitEvents(tmpCtx.EventManager().Events())
+		}
+	}
+
+	// refund gas in order to match the Ethereum gas consumption instead of the default SDK one.
+	if err = k.RefundGas(ctx, msg, msg.GasLimit-res.GasUsed, evmConfig.Params.EvmDenom); err != nil {
+		return nil, errorsmod.Wrapf(err, "failed to refund gas leftover gas to sender %s", msg.From)
+	}
+
+	if len(receipt.Logs) > 0 {
+		// Update transient block bloom filter
+		k.SetBlockBloomTransient(ctx, receipt.Bloom.Big())
+		k.SetLogSizeTransient(ctx, uint64(txConfig.LogIndex)+uint64(len(receipt.Logs)))
+	}
+
+	k.SetTxIndexTransient(ctx, uint64(txConfig.TxIndex)+1)
+
+	totalGasUsed, err := k.AddTransientGasUsed(ctx, res.GasUsed)
+	if err != nil {
+		return nil, errorsmod.Wrap(err, "failed to add transient gas used")
+	}
+
+	// reset the gas meter for current cosmos txs
+	k.ResetGasMeterAndConsumeGas(ctx, totalGasUsed)
+
 	k.GetAspectRuntimeContext().EthTxContext().WithReceipt(receipt)
 	// commit
 	// aspect OnTxCommit start
@@ -220,59 +246,23 @@
 	if err != nil {
 		k.Logger(ctx).Error("fail to CreateTxPointRequest aspect OnTxCommit ", err)
 	} else {
-		pointRequest.GasInfo.Gas = msg.GasLimit - res.GasUsed
 		txCommit := djpm.AspectInstance().PostTxCommit(pointRequest)
 		if hasErr, txCommitErr := txCommit.HasErr(); hasErr {
 			k.Logger(ctx).Error("fail to  call aspect OnTxCommit ", txCommitErr)
 		}
 	}
 
-	if !res.Failed() {
-		receipt.Status = ethereum.ReceiptStatusSuccessful
-		// commit state and clean state object, Aspect State set @ApplyMessageWithConfig(..)
-		k.GetAspectRuntimeContext().RefreshState(true, ctx.BlockHeight(), artelatype.AspectStateDeliverTxState)
-
-		if commit != nil {
-			commit()
-			res.Logs = support.NewLogsFromEth(receipt.Logs)
-			ctx.EventManager().EmitEvents(tmpCtx.EventManager().Events())
-		}
-	}
-
-	// refund gas in order to match the Ethereum gas consumption instead of the default SDK one.
-	if err = k.RefundGas(ctx, msg, msg.GasLimit-res.GasUsed, evmConfig.Params.EvmDenom); err != nil {
-		return nil, errorsmod.Wrapf(err, "failed to refund gas leftover gas to sender %s", msg.From)
-	}
-
-	if len(receipt.Logs) > 0 {
-		// Update transient block bloom filter
-		k.SetBlockBloomTransient(ctx, receipt.Bloom.Big())
-		k.SetLogSizeTransient(ctx, uint64(txConfig.LogIndex)+uint64(len(receipt.Logs)))
-	}
-
-	k.SetTxIndexTransient(ctx, uint64(txConfig.TxIndex)+1)
-
-	totalGasUsed, err := k.AddTransientGasUsed(ctx, res.GasUsed)
-	if err != nil {
-		return nil, errorsmod.Wrap(err, "failed to add transient gas used")
-	}
-
-	// reset the gas meter for current cosmos txs
-	k.ResetGasMeterAndConsumeGas(ctx, totalGasUsed)
-
 	return res, nil
 }
 
 // ApplyMessage calls ApplyMessageWithConfig with an empty TxConfig.
 func (k *Keeper) ApplyMessage(ctx cosmos.Context, msg *core.Message, tracer vm.EVMLogger, commit bool) (*txs.MsgEthereumTxResponse, error) {
-
 	evmConfig, err := k.EVMConfig(ctx, cosmos.ConsAddress(ctx.BlockHeader().ProposerAddress), k.eip155ChainID)
 	if err != nil {
 		return nil, errorsmod.Wrap(err, "failed to load evm config")
 	}
 
 	txConfig := states.NewEmptyTxConfig(common.BytesToHash(ctx.HeaderHash()))
-
 	return k.ApplyMessageWithConfig(ctx, msg, tracer, commit, evmConfig, txConfig)
 }
 
@@ -340,14 +330,8 @@
 		WithEvmCfg(cfg).
 		WithStateDB(stateDB).
 		WithVmMonitor(evm.Tracer()).
-<<<<<<< HEAD
-		WithFrom(msg.From)
-	// Create a Aspect State Object for OnBlockFinalize
-	k.GetAspectRuntimeContext().CreateStateObject(true, ctx.BlockHeight(), artelatype.AspectStateDeliverTxState)
-=======
 		WithFrom(msg.From).
 		WithCommit(commit)
->>>>>>> d946ff17
 
 	leftoverGas := msg.GasLimit
 
@@ -447,7 +431,6 @@
 
 	// The dirty states in `StateDB` is either committed or discarded after return
 	if commit {
-
 		if err := stateDB.Commit(); err != nil {
 			return nil, errorsmod.Wrap(err, "failed to commit stateDB")
 		}
