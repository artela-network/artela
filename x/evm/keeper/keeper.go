package keeper

import (
	"github.com/artela-network/artela/x/evm/artela/api"
	"github.com/artela-network/artela/x/evm/artela/provider"
	"github.com/artela-network/artelasdk/chaincoreext/jit_inherent"
	"github.com/cosmos/cosmos-sdk/baseapp"
	"github.com/cosmos/cosmos-sdk/client"
	"math/big"

	artela "github.com/artela-network/artela/ethereum/types"
	"github.com/artela-network/artela/x/evm/states"
	"github.com/artela-network/artela/x/evm/txs"
	"github.com/artela-network/artela/x/evm/txs/support"
	"github.com/artela-network/evm/vm"

	errorsmod "cosmossdk.io/errors"
	"github.com/cometbft/cometbft/libs/log"
	"github.com/cosmos/cosmos-sdk/codec"
	"github.com/cosmos/cosmos-sdk/store/prefix"
	storetypes "github.com/cosmos/cosmos-sdk/store/types"
	cosmos "github.com/cosmos/cosmos-sdk/types"
	paramsmodule "github.com/cosmos/cosmos-sdk/x/params/types"
	"github.com/ethereum/go-ethereum/common"
	"github.com/ethereum/go-ethereum/core"
	ethereum "github.com/ethereum/go-ethereum/core/types"
	"github.com/ethereum/go-ethereum/params"

	artvmtype "github.com/artela-network/artela/x/evm/artela/types"
	"github.com/artela-network/artela/x/evm/types"
	artelaType "github.com/artela-network/artelasdk/types"
	cosmosAspect "github.com/cosmos/cosmos-sdk/aspect/cosmos"
)

// Keeper grants access to the EVM module states and implements the go-ethereum StateDB interface.
type Keeper struct {

	// protobuf codec
	cdc codec.BinaryCodec

	// store key required for the EVM Prefix KVStore. It is required by:
	// 		- storing account's Storage State
	// 		- storing account's Code
	// 		- storing txs Logs
	// 		- storing Bloom filters by block height. Needed for the Web3 API.
	storeKey storetypes.StoreKey

	// key to access the transient store, which is reset on every block during Commit
	transientKey storetypes.StoreKey

	// the address capable of executing a MsgUpdateParams message. Typically, this should be the x/gov module account.
	authority cosmos.AccAddress
	// access to account states
	accountKeeper types.AccountKeeper
	// update balance and accounting operations with coins
	bankKeeper types.BankKeeper
	// access historical headers for EVM states transition execution
	stakingKeeper types.StakingKeeper
	// fetch EIP1559 base fee and parameters
	feeKeeper types.FeeKeeper

	// chain ID number obtained from the context's chain id
	eip155ChainID *big.Int

	// tracer used to collect execution traces from the EVM txs execution
	tracer string

	// legacy subspace
	ss paramsmodule.Subspace

	getCtxByHeight func(height int64, prove bool) (cosmos.Context, error)

	// keep the evm and matched stateDB instance just finished running
	aspectRuntimeContext *artvmtype.AspectRuntimeContext

<<<<<<< HEAD
	aspectMint *provider.AspectMintProvider
=======
	aspectMint *provider.ArtelaProvider
>>>>>>> 1436d234

	clientContext client.Context
}

// NewKeeper generates new evm module keeper
func NewKeeper(
	cdc codec.BinaryCodec,
	storeKey, transientKey storetypes.StoreKey,
	authority cosmos.AccAddress,
	accountKeeper types.AccountKeeper,
	bankKeeper types.BankKeeper,
	stakingKeeper types.StakingKeeper,
	feeKeeper types.FeeKeeper,
	tracer string,
	subSpace paramsmodule.Subspace,
	app *baseapp.BaseApp,

) *Keeper {

	// ensure evm module account is set
	if addr := accountKeeper.GetModuleAddress(types.ModuleName); addr == nil {
		panic("the EVM module account has not been set")
	}

	// ensure the authority account is correct
	if err := cosmos.VerifyAddressFormat(authority); err != nil {
		panic(err)
	}

	// init aspect mint
<<<<<<< HEAD
	newAspectMint := provider.NewAspectMint(storeKey, app.CreateQueryContext)
=======
	newAspectMint := provider.NewArtelaProvider(storeKey, app.CreateQueryContext)
>>>>>>> 1436d234
	// new  Aspect Runtime Context
	newAspectRuntimeContext := artvmtype.NewAspectRuntimeContext()

	// init host api instance
	// new AspectStateHostApi instance

	api.NewStateDbApi(newAspectRuntimeContext.StateDb)
	artelaType.GetStateDbHook = api.GetStateApiInstance

	api.NewAspectRuntime(storeKey, newAspectRuntimeContext.EthTxContext,
		newAspectRuntimeContext.AspectContext,
		newAspectRuntimeContext.ExtBlockContext,
		app.CreateQueryContext, app)
	artelaType.GetRuntimeHostHook = api.GetRuntimeInstance

	// pass in the parameter space to the CommitStateDB in order to use custom denominations for the EVM operations
	k := &Keeper{
		cdc:                  cdc,
		authority:            authority,
		accountKeeper:        accountKeeper,
		bankKeeper:           bankKeeper,
		stakingKeeper:        stakingKeeper,
		feeKeeper:            feeKeeper,
		storeKey:             storeKey,
		transientKey:         transientKey,
		tracer:               tracer,
		ss:                   subSpace,
		getCtxByHeight:       app.CreateQueryContext,
		aspectRuntimeContext: newAspectRuntimeContext,
		aspectMint:           newAspectMint,
	}
	// init jit inherent
	newAspectProtocol := provider.NewAspectProtocolProvider(newAspectRuntimeContext.EthTxContext)
	jit_inherent.Init(newAspectProtocol)

	api.NewEvmHostInstance(app.CreateQueryContext, k.EthCall)
	artelaType.GetEvmHostHook = api.GetEvmHostInstance

	artelaType.GetAspectContext = newAspectRuntimeContext.AspectContext().Get
	artelaType.SetAspectContext = newAspectRuntimeContext.AspectContext().Add

	artelaType.GetAspectPaymaster = newAspectMint.GetAspectAccount
	return k
}

// set rpc client
func (k *Keeper) SetClientContext(ctx client.Context) {
	k.clientContext = ctx
	k.aspectRuntimeContext.ExtBlockContext().WithRpcClient(ctx)
}

func (k Keeper) GetClientContext() client.Context {
	return k.clientContext
}

func (k Keeper) GetAspectCosmosProvider() cosmosAspect.AspectCosmosProvider {
	return k.aspectMint
}

func (k Keeper) GetAspectRuntimeContext() *artvmtype.AspectRuntimeContext {
	return k.aspectRuntimeContext
}

// ----------------------------------------------------------------------------
// 								   Config
// ----------------------------------------------------------------------------

// Logger returns a module-specific logger.
func (k Keeper) Logger(ctx cosmos.Context) log.Logger {
	return ctx.Logger().With("module", types.ModuleName)
}

// WithChainID sets the chain id to the local variable in the keeper
func (k *Keeper) WithChainID(ctx cosmos.Context) {
	chainID, err := artela.ParseChainID(ctx.ChainID())
	if err != nil {
		panic(err)
	}

	if k.eip155ChainID != nil && k.eip155ChainID.Cmp(chainID) != 0 {
		panic("chain id already set")
	}

	if !(chainID.Cmp(big.NewInt(11820)) == 0 || chainID.Cmp(big.NewInt(11821)) == 0) {
		panic("EVM only supports Artela chain identifiers (11820 or 11821)")
	}

	k.eip155ChainID = chainID
}

// ChainID returns the EIP155 chain ID for the EVM context
func (k Keeper) ChainID() *big.Int {
	return k.eip155ChainID
}

// GetAuthority returns the x/evm module authority address
func (k Keeper) GetAuthority() cosmos.AccAddress {
	return k.authority
}

// ----------------------------------------------------------------------------
// 								Block Bloom
// 							Required by Web3 API
// ----------------------------------------------------------------------------

// EmitBlockBloomEvent emit block bloom events
func (k Keeper) EmitBlockBloomEvent(ctx cosmos.Context, bloom ethereum.Bloom) {
	ctx.EventManager().EmitEvent(
		cosmos.NewEvent(
			types.EventTypeBlockBloom,
			cosmos.NewAttribute(types.AttributeKeyEthereumBloom, string(bloom.Bytes())),
		),
	)
}

// GetBlockBloomTransient returns bloom bytes for the current block height
func (k Keeper) GetBlockBloomTransient(ctx cosmos.Context) *big.Int {
	store := prefix.NewStore(ctx.TransientStore(k.transientKey), types.KeyPrefixTransientBloom)
	heightBz := cosmos.Uint64ToBigEndian(uint64(ctx.BlockHeight()))
	bz := store.Get(heightBz)
	if len(bz) == 0 {
		return big.NewInt(0)
	}

	return new(big.Int).SetBytes(bz)
}

// SetBlockBloomTransient sets the given bloom bytes to the transient store. This value is reset on
// every block.
func (k Keeper) SetBlockBloomTransient(ctx cosmos.Context, bloom *big.Int) {
	store := prefix.NewStore(ctx.TransientStore(k.transientKey), types.KeyPrefixTransientBloom)
	heightBz := cosmos.Uint64ToBigEndian(uint64(ctx.BlockHeight()))
	store.Set(heightBz, bloom.Bytes())
}

// ----------------------------------------------------------------------------
// 								  Tx Index
// ----------------------------------------------------------------------------

// SetTxIndexTransient set the index of processing txs
func (k Keeper) SetTxIndexTransient(ctx cosmos.Context, index uint64) {
	store := ctx.TransientStore(k.transientKey)
	store.Set(types.KeyPrefixTransientTxIndex, cosmos.Uint64ToBigEndian(index))
}

// GetTxIndexTransient returns EVM txs index on the current block.
func (k Keeper) GetTxIndexTransient(ctx cosmos.Context) uint64 {
	store := ctx.TransientStore(k.transientKey)
	bz := store.Get(types.KeyPrefixTransientTxIndex)
	if len(bz) == 0 {
		return 0
	}

	return cosmos.BigEndianToUint64(bz)
}

// ----------------------------------------------------------------------------
// 									Log
// ----------------------------------------------------------------------------

// GetLogSizeTransient returns EVM log index on the current block.
func (k Keeper) GetLogSizeTransient(ctx cosmos.Context) uint64 {
	store := ctx.TransientStore(k.transientKey)
	bz := store.Get(types.KeyPrefixTransientLogSize)
	if len(bz) == 0 {
		return 0
	}

	return cosmos.BigEndianToUint64(bz)
}

// SetLogSizeTransient fetches the current EVM log index from the transient store, increases its
// value by one and then sets the new index back to the transient store.
func (k Keeper) SetLogSizeTransient(ctx cosmos.Context, logSize uint64) {
	store := ctx.TransientStore(k.transientKey)
	store.Set(types.KeyPrefixTransientLogSize, cosmos.Uint64ToBigEndian(logSize))
}

// ----------------------------------------------------------------------------
// 									Storage
// ----------------------------------------------------------------------------

// GetAccountStorage return states storage associated with an account
func (k Keeper) GetAccountStorage(ctx cosmos.Context, address common.Address) support.Storage {
	storage := support.Storage{}

	k.ForEachStorage(ctx, address, func(key, value common.Hash) bool {
		storage = append(storage, support.NewState(key, value))
		return true
	})

	return storage
}

// ----------------------------------------------------------------------------
//									Account
// ----------------------------------------------------------------------------

// GetAccountWithoutBalance load nonce and codeHash without balance,
// more efficient in cases where balance is not needed.
func (k *Keeper) GetAccountWithoutBalance(ctx cosmos.Context, addr common.Address) *states.StateAccount {
	cosmosAddr := cosmos.AccAddress(addr.Bytes())
	acct := k.accountKeeper.GetAccount(ctx, cosmosAddr)
	if acct == nil {
		return nil
	}

	codeHash := txs.EmptyCodeHash
	ethAcct, ok := acct.(artela.EthAccountI)
	if ok {
		codeHash = ethAcct.GetCodeHash().Bytes()
	}

	return &states.StateAccount{
		Nonce:    acct.GetSequence(),
		CodeHash: codeHash,
	}
}

// GetAccountOrEmpty returns empty account if not exist, returns error if it's not `EthAccount`
func (k *Keeper) GetAccountOrEmpty(ctx cosmos.Context, addr common.Address) states.StateAccount {
	acct := k.GetAccount(ctx, addr)
	if acct != nil {
		return *acct
	}

	// empty account
	return states.StateAccount{
		Balance:  new(big.Int),
		CodeHash: txs.EmptyCodeHash,
	}
}

// GetNonce returns the sequence number of an account, returns 0 if not exists.
func (k *Keeper) GetNonce(ctx cosmos.Context, addr common.Address) uint64 {
	cosmosAddr := cosmos.AccAddress(addr.Bytes())
	acct := k.accountKeeper.GetAccount(ctx, cosmosAddr)
	if acct == nil {
		return 0
	}

	return acct.GetSequence()
}

// GetBalance load account's balance of gas token
func (k *Keeper) GetBalance(ctx cosmos.Context, addr common.Address) *big.Int {
	cosmosAddr := cosmos.AccAddress(addr.Bytes())
	evmParams := k.GetParams(ctx)
	evmDenom := evmParams.GetEvmDenom()
	// if node is pruned, params is empty. Return invalid value
	if evmDenom == "" {
		return big.NewInt(-1)
	}
	coin := k.bankKeeper.GetBalance(ctx, cosmosAddr, evmDenom)
	return coin.Amount.BigInt()
}

// ----------------------------------------------------------------------------
// 								Gas and Fee
// ----------------------------------------------------------------------------

// Tracer return a default vm.Tracer based on current keeper states
func (k Keeper) Tracer(ctx cosmos.Context, msg *core.Message, ethCfg *params.ChainConfig) vm.EVMLogger {
	return txs.NewTracer(k.tracer, msg, ethCfg, ctx.BlockHeight())
}

// GetBaseFee returns current base fee, return values:
// - `nil`: london hardfork not enabled.
// - `0`: london hardfork enabled but fee is not enabled.
// - `n`: both london hardfork and fee are enabled.
func (k Keeper) GetBaseFee(ctx cosmos.Context, ethCfg *params.ChainConfig) *big.Int {
	return k.getBaseFee(ctx, support.IsLondon(ethCfg, ctx.BlockHeight()))
}

func (k Keeper) getBaseFee(ctx cosmos.Context, london bool) *big.Int {
	if !london {
		return nil
	}
	baseFee := k.feeKeeper.GetBaseFee(ctx)
	if baseFee == nil {
		// return 0 if fee not enabled.
		baseFee = big.NewInt(0)
	}
	return baseFee
}

// GetMinGasMultiplier returns the MinGasMultiplier param from the fee market module
func (k Keeper) GetMinGasMultiplier(ctx cosmos.Context) cosmos.Dec {
	feeParams := k.feeKeeper.GetParams(ctx)
	if feeParams.MinGasMultiplier.IsNil() {
		// in case we are executing eth_call on a legacy block, returns a zero value.
		return cosmos.ZeroDec()
	}
	return feeParams.MinGasMultiplier
}

// ResetTransientGasUsed reset gas used to prepare for execution of current cosmos txs, called in ante handler.
func (k Keeper) ResetTransientGasUsed(ctx cosmos.Context) {
	store := ctx.TransientStore(k.transientKey)
	store.Delete(types.KeyPrefixTransientGasUsed)
}

// GetTransientGasUsed returns the gas used by current cosmos txs.
func (k Keeper) GetTransientGasUsed(ctx cosmos.Context) uint64 {
	store := ctx.TransientStore(k.transientKey)
	bz := store.Get(types.KeyPrefixTransientGasUsed)
	if len(bz) == 0 {
		return 0
	}
	return cosmos.BigEndianToUint64(bz)
}

// SetTransientGasUsed sets the gas used by current cosmos txs.
func (k Keeper) SetTransientGasUsed(ctx cosmos.Context, gasUsed uint64) {
	store := ctx.TransientStore(k.transientKey)
	bz := cosmos.Uint64ToBigEndian(gasUsed)
	store.Set(types.KeyPrefixTransientGasUsed, bz)
}

// AddTransientGasUsed accumulate gas used by each eth msg included in current cosmos txs.
func (k Keeper) AddTransientGasUsed(ctx cosmos.Context, gasUsed uint64) (uint64, error) {
	result := k.GetTransientGasUsed(ctx) + gasUsed
	if result < gasUsed {
		return 0, errorsmod.Wrap(types.ErrGasOverflow, "transient gas used")
	}

	k.SetTransientGasUsed(ctx, result)
	return result, nil
}<|MERGE_RESOLUTION|>--- conflicted
+++ resolved
@@ -73,11 +73,7 @@
 	// keep the evm and matched stateDB instance just finished running
 	aspectRuntimeContext *artvmtype.AspectRuntimeContext
 
-<<<<<<< HEAD
-	aspectMint *provider.AspectMintProvider
-=======
 	aspectMint *provider.ArtelaProvider
->>>>>>> 1436d234
 
 	clientContext client.Context
 }
@@ -108,11 +104,7 @@
 	}
 
 	// init aspect mint
-<<<<<<< HEAD
-	newAspectMint := provider.NewAspectMint(storeKey, app.CreateQueryContext)
-=======
 	newAspectMint := provider.NewArtelaProvider(storeKey, app.CreateQueryContext)
->>>>>>> 1436d234
 	// new  Aspect Runtime Context
 	newAspectRuntimeContext := artvmtype.NewAspectRuntimeContext()
 
