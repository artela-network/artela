--- conflicted
+++ resolved
@@ -1,12 +1,9 @@
 package contract
 
 import (
-<<<<<<< HEAD
+	"context"
 	"github.com/artela-network/artela-evm/vm"
-=======
-	"context"
-
->>>>>>> 1e35b34d
+
 	"github.com/artela-network/artela/x/evm/artela/types"
 	evmtypes "github.com/artela-network/artela/x/evm/txs"
 	"github.com/artela-network/aspect-core/djpm/contract"
@@ -182,16 +179,26 @@
 	}, nil
 }
 
-<<<<<<< HEAD
-func (k *AspectNativeContract) aspectsOf(ctx sdk.Context, method *abi.Method, contract common.Address, isContract bool) (*evmtypes.MsgEthereumTxResponse, error) {
+func (k *AspectNativeContract) aspectsOf(ctx sdk.Context, method *abi.Method, contract common.Address, isContract bool, commit bool) (*evmtypes.MsgEthereumTxResponse, error) {
 
 	aspectInfo := make([]types.AspectInfo, 0)
+	deduplicationMap := make(map[string]uint64, 0)
+
 	if isContract {
-		aspects, err := k.aspectService.GetAspectForAddr(ctx.BlockHeight()-1, contract)
+		aspects, err := k.aspectService.GetAspectForAddr(ctx, contract, commit)
 		if err != nil {
 			return nil, err
 		}
+		aspectAccounts, verErr := k.aspectService.GetAccountVerifiers(ctx, contract, commit)
+		if verErr != nil {
+			return nil, verErr
+		}
+
 		for _, aspect := range aspects {
+			if _, exist := deduplicationMap[aspect.AspectId]; exist {
+				continue
+			}
+			deduplicationMap[aspect.AspectId] = aspect.Version
 			info := types.AspectInfo{
 				AspectId: common.HexToAddress(aspect.AspectId),
 				Version:  aspect.Version,
@@ -199,12 +206,12 @@
 			}
 			aspectInfo = append(aspectInfo, info)
 		}
-	} else {
-		aspectAccounts, verErr := k.aspectService.GetAccountVerifiers(ctx.BlockHeight()-1, contract)
-		if verErr != nil {
-			return nil, verErr
-		}
+
 		for _, aspect := range aspectAccounts {
+			if _, exist := deduplicationMap[aspect.AspectId]; exist {
+				continue
+			}
+			deduplicationMap[aspect.AspectId] = aspect.Version
 			info := types.AspectInfo{
 				AspectId: common.HexToAddress(aspect.AspectId),
 				Version:  aspect.Version,
@@ -212,27 +219,26 @@
 			}
 			aspectInfo = append(aspectInfo, info)
 		}
-	}
-
-=======
-func (k *AspectNativeContract) aspectsOf(ctx sdk.Context, method *abi.Method, contract common.Address, commit bool) (*evmtypes.MsgEthereumTxResponse, error) {
-	aspects, err := k.aspectService.GetAspectForAddr(ctx, contract, commit)
-	if err != nil {
-		return nil, err
-	}
-
-	aspectInfo := make([]types.AspectInfo, 0, len(aspects))
-
-	for _, aspect := range aspects {
-		info := types.AspectInfo{
-			AspectId: common.HexToAddress(aspect.AspectId),
-			Version:  aspect.Version,
-			Priority: int8(aspect.Priority),
-		}
-		aspectInfo = append(aspectInfo, info)
-	}
-
->>>>>>> 1e35b34d
+
+	} else {
+		aspectAccounts, verErr := k.aspectService.GetAccountVerifiers(ctx, contract, commit)
+		if verErr != nil {
+			return nil, verErr
+		}
+		for _, aspect := range aspectAccounts {
+			if _, exist := deduplicationMap[aspect.AspectId]; exist {
+				continue
+			}
+			deduplicationMap[aspect.AspectId] = aspect.Version
+			info := types.AspectInfo{
+				AspectId: common.HexToAddress(aspect.AspectId),
+				Version:  aspect.Version,
+				Priority: int8(aspect.Priority),
+			}
+			aspectInfo = append(aspectInfo, info)
+		}
+	}
+
 	ret, pkErr := method.Outputs.Pack(aspectInfo)
 	if pkErr != nil {
 		return nil, pkErr
@@ -253,7 +259,7 @@
 	fromAccount := vm.AccountRef(msg.From)
 	k.evm.CloseAspectCall()
 	defer k.evm.AspectCall()
-	ret, _, err := k.evm.Call(fromAccount, *msg.To, msg.Data, msg.GasLimit, msg.Value)
+	ret, _, err := k.evm.Call(ctx, fromAccount, *msg.To, msg.Data, msg.GasLimit, msg.Value)
 	if err != nil {
 		return false
 	}
