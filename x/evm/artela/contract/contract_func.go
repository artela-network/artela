--- conflicted
+++ resolved
@@ -300,11 +300,7 @@
 	if code == nil {
 		return false, nil
 	}
-<<<<<<< HEAD
-	// StressTesting
-=======
-
->>>>>>> ebb0c8ef
+
 	aspectCtx, ok := ctx.Value(types.AspectContextKey).(*types.AspectRuntimeContext)
 	if !ok {
 		return false, errors.New("checkAspectOwner: unwrap AspectRuntimeContext failed")
