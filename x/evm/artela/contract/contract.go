package contract

import (
	"bytes"
	"math/big"
	"strings"

	"github.com/artela-network/artela/x/evm/states"

	errorsmod "cosmossdk.io/errors"
	"github.com/artela-network/artela-evm/vm"
	"github.com/cometbft/cometbft/libs/log"
	storetypes "github.com/cosmos/cosmos-sdk/store/types"
	sdk "github.com/cosmos/cosmos-sdk/types"
	"github.com/ethereum/go-ethereum/common"
	"github.com/ethereum/go-ethereum/core"
	"github.com/ethereum/go-ethereum/crypto"
	"github.com/holiman/uint256"
	"github.com/pkg/errors"

	"github.com/artela-network/artela/x/evm/artela/types"
	evmtxs "github.com/artela-network/artela/x/evm/txs"
	evmtypes "github.com/artela-network/artela/x/evm/types"
)

type AspectNativeContract struct {
	aspectService *AspectService
	evmState      *states.StateDB
	evm           *vm.EVM
}

func NewAspectNativeContract(storeKey storetypes.StoreKey,
	evm *vm.EVM,
	getBlockHeight func() int64,
	evmState *states.StateDB,
	logger log.Logger,
) *AspectNativeContract {
	return &AspectNativeContract{
		aspectService: NewAspectService(storeKey, getBlockHeight, logger),
		evm:           evm,
		evmState:      evmState,
	}
}

func (k *AspectNativeContract) ApplyMessage(ctx sdk.Context, msg *core.Message, commit bool) (*evmtxs.MsgEthereumTxResponse, error) {
	var writeCacheFunc func()
	ctx, writeCacheFunc = ctx.CacheContext()
	applyMsg, err := k.applyMsg(ctx, msg, commit)
	if err == nil && commit {
		writeCacheFunc()
	}
	if err != nil {
		return &evmtxs.MsgEthereumTxResponse{
			GasUsed: ctx.GasMeter().GasConsumed(),
			VmError: err.Error(),
			Ret:     nil,
			Logs:    nil,
		}, nil
	}
	return applyMsg, err
}

func (k *AspectNativeContract) applyMsg(ctx sdk.Context, msg *core.Message, commit bool) (*evmtxs.MsgEthereumTxResponse, error) {
	method, parameters, err := types.ParseMethod(msg.Data)
	if err != nil {
		return nil, err
	}
	switch strings.ToLower(method.Name) {
	case "deploy":
		{
			code := parameters["code"].([]byte)
			properties := parameters["properties"].([]struct {
				Key   string `json:"key"`
				Value []byte `json:"value"`
			})
			var propertyAry []types.Property
			for i := range properties {
				s := properties[i]
				if types.AspectProofKey == s.Key || types.AspectAccountKey == s.Key {
					// Block query of account and Proof
					return nil, errors.New("Cannot use Aspect-defined keys")
				}
				propertyAry = append(propertyAry, types.Property{
					Key:   s.Key,
					Value: s.Value,
				})
			}
			sender := vm.AccountRef(msg.From)
			account := parameters["account"].(common.Address)
			if bytes.Equal(account.Bytes(), msg.From.Bytes()) {
				accountProperty := types.Property{
					Key:   types.AspectAccountKey,
					Value: account.Bytes(),
				}
				propertyAry = append(propertyAry, accountProperty)
			} else {
				return nil, errors.New("Account verification failed during aspect deploy")
			}
			joinPoints := parameters["joinPoints"].(*big.Int)

			if len(code) == 0 {
				return nil, errorsmod.Wrapf(evmtypes.ErrCallContract, "Code verification failed during aspect deploy")
			}
			if joinPoints == nil {
				return nil, errorsmod.Wrapf(evmtypes.ErrCallContract, "JoinPoints verification failed during aspect deploy")
			}

			aspectId := crypto.CreateAddress(sender.Address(), msg.Nonce)
			checkErr := k.checkAspectCode(ctx, aspectId, code, false)
			if checkErr != nil {
				return nil, checkErr
			}
			return k.deploy(ctx, aspectId, code, propertyAry, joinPoints)
		}
	case "upgrade":
		{
			aspectId := parameters["aspectId"].(common.Address)
			code := parameters["code"].([]byte)
			properties := parameters["properties"].([]struct {
				Key   string `json:"key"`
				Value []byte `json:"value"`
			})
			var propertyAry []types.Property
			for i := range properties {
				s := properties[i]
				if types.AspectProofKey == s.Key || types.AspectAccountKey == s.Key {
					// Block query of account and Proof
					return nil, errors.New("Cannot use Aspect-defined keys")
				}
				propertyAry = append(propertyAry, types.Property{
					Key:   s.Key,
					Value: s.Value,
				})
			}
			sender := vm.AccountRef(msg.From)
			aspectOwner, checkErr := k.checkAspectOwner(ctx, aspectId, sender.Address(), msg.GasLimit, commit)
			if checkErr != nil {
				return nil, checkErr
			}
			if !aspectOwner {
				return nil, errorsmod.Wrapf(evmtypes.ErrCallContract, "failed to check if the sender is the owner, unable to upgrade, sender: %s , aspectId: %s", sender.Address().String(), aspectId.String())
			}
			joinPoints := parameters["joinPoints"].(*big.Int)
			if len(code) > 0 {
				codeErr := k.checkAspectCode(ctx, aspectId, code, false)
				if codeErr != nil {
					return nil, codeErr
				}
			}
			return k.deploy(ctx, aspectId, code, propertyAry, joinPoints)
		}
	case "bind":
		{
			aspectId := parameters["aspectId"].(common.Address)
			aspectVersion := parameters["aspectVersion"].(*big.Int)
			account := parameters["contract"].(common.Address)
			priority := parameters["priority"].(int8)
			versionU256, _ := uint256.FromBig(aspectVersion)
			sender := vm.AccountRef(msg.From)
			isContract := len(k.evmState.GetCode(account)) > 0
			if isContract {
<<<<<<< HEAD
				cOwner := k.checkContractOwner(ctx, &account, msg.Nonce+1, sender.Address())
				if !cOwner {
=======
				cOwner := k.checkContractOwner(ctx, &account, msg.Nonce+1, msg.GasLimit, sender.Address())
				// Bind with contract account, need to verify contract ownerships first
				owner, _ := k.checkAspectOwner(ctx, aspectId, sender.Address(), msg.GasLimit, commit)
				if !(owner || cOwner) {
>>>>>>> ebb0c8ef
					return nil, errorsmod.Wrapf(evmtypes.ErrCallContract, "check sender isOwner fail, sender: %s , contract: %s", sender.Address().String(), account.String())
				}
			} else if account != sender.Address() {
				// For EoA account binding, only the account itself can issue the bind request
				return nil, errorsmod.Wrapf(evmtypes.ErrCallContract, "unauthorized EoA account aspect binding")
			}
			code, _ := k.aspectService.GetAspectCode(ctx, aspectId, versionU256)
			if len(code) == 0 {
				return nil, errorsmod.Wrapf(evmtypes.ErrAspectNotFound, "aspect %s ,version %s not found", aspectId.String(), versionU256.String())
			}

			return k.bind(ctx, aspectId, account, versionU256, priority, isContract)
		}

	case "unbind":
		{
			aspectId := parameters["aspectId"].(common.Address)
			account := parameters["contract"].(common.Address)
			sender := vm.AccountRef(msg.From)
			isContract := len(k.evmState.GetCode(account)) > 0
			if isContract {
				cOwner := k.checkContractOwner(ctx, &account, msg.Nonce+1, msg.GasLimit, sender.Address())
				// Bind with contract account, need to verify contract ownerships first
<<<<<<< HEAD
				if !cOwner {
=======
				owner, _ := k.checkAspectOwner(ctx, aspectId, sender.Address(), msg.GasLimit, commit)
				if !(owner || cOwner) {
>>>>>>> ebb0c8ef
					return nil, errorsmod.Wrapf(evmtypes.ErrCallContract, "check sender isOwner fail, sender: %s , contract: %s", sender.Address().String(), account.String())
				}
			} else if account != sender.Address() {
				// For EoA account binding, only the account itself can issue the bind request
				return nil, errorsmod.Wrapf(evmtypes.ErrCallContract, "unauthorized EoA account aspect unbinding")
			}

			return k.unbind(ctx, aspectId, account, isContract)

		}
	case "changeversion":
		{
			aspectId := parameters["aspectId"].(common.Address)
			contract := parameters["contract"].(common.Address)
			version := parameters["version"].(uint64)
			sender := vm.AccountRef(msg.From)
			aspectOwner, err := k.checkAspectOwner(ctx, aspectId, sender.Address(), msg.GasLimit, commit)
			if err != nil {
				return nil, err
			}
			if !aspectOwner {
				return nil, errorsmod.Wrapf(evmtypes.ErrCallContract, "failed to check if the sender is the owner, unable to changeversion, sender: %s , contract: %s", sender.Address().String(), contract.String())
			}
			return k.changeVersion(ctx, aspectId, contract, version)
		}
	case "versionof":
		{
			aspectId := parameters["aspectId"].(common.Address)
			return k.version(ctx, method, aspectId)
		}

	case "aspectsof":
		{
			account := parameters["contract"].(common.Address)
			isContract := len(k.evmState.GetCode(account)) > 0

			return k.aspectsOf(ctx, method, account, isContract)
		}

	case "boundaddressesof":
		{
			aspectId := parameters["aspectId"].(common.Address)
			return k.boundAddressesOf(ctx, method, aspectId)
		}
	case "entrypoint":
		{
			aspectId := parameters["aspectId"].(common.Address)
			data := parameters["optArgs"].([]byte)
			return k.entrypoint(ctx, msg, method, aspectId, data, commit)
		}
	}
	return nil, nil
}<|MERGE_RESOLUTION|>--- conflicted
+++ resolved
@@ -159,15 +159,8 @@
 			sender := vm.AccountRef(msg.From)
 			isContract := len(k.evmState.GetCode(account)) > 0
 			if isContract {
-<<<<<<< HEAD
-				cOwner := k.checkContractOwner(ctx, &account, msg.Nonce+1, sender.Address())
+				cOwner := k.checkContractOwner(ctx, &account, msg.Nonce+1, msg.GasLimit, sender.Address())
 				if !cOwner {
-=======
-				cOwner := k.checkContractOwner(ctx, &account, msg.Nonce+1, msg.GasLimit, sender.Address())
-				// Bind with contract account, need to verify contract ownerships first
-				owner, _ := k.checkAspectOwner(ctx, aspectId, sender.Address(), msg.GasLimit, commit)
-				if !(owner || cOwner) {
->>>>>>> ebb0c8ef
 					return nil, errorsmod.Wrapf(evmtypes.ErrCallContract, "check sender isOwner fail, sender: %s , contract: %s", sender.Address().String(), account.String())
 				}
 			} else if account != sender.Address() {
@@ -191,12 +184,7 @@
 			if isContract {
 				cOwner := k.checkContractOwner(ctx, &account, msg.Nonce+1, msg.GasLimit, sender.Address())
 				// Bind with contract account, need to verify contract ownerships first
-<<<<<<< HEAD
 				if !cOwner {
-=======
-				owner, _ := k.checkAspectOwner(ctx, aspectId, sender.Address(), msg.GasLimit, commit)
-				if !(owner || cOwner) {
->>>>>>> ebb0c8ef
 					return nil, errorsmod.Wrapf(evmtypes.ErrCallContract, "check sender isOwner fail, sender: %s , contract: %s", sender.Address().String(), account.String())
 				}
 			} else if account != sender.Address() {
