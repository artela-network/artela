package contract

import (
	"bytes"
	"math/big"
	"strings"

	"github.com/artela-network/artela/x/evm/states"

	errorsmod "cosmossdk.io/errors"
	"github.com/artela-network/artela-evm/vm"
	storetypes "github.com/cosmos/cosmos-sdk/store/types"
	sdk "github.com/cosmos/cosmos-sdk/types"
	"github.com/ethereum/go-ethereum/common"
	"github.com/ethereum/go-ethereum/core"
	"github.com/ethereum/go-ethereum/crypto"
	"github.com/holiman/uint256"
	"github.com/pkg/errors"

	"github.com/artela-network/artela/x/evm/artela/types"
	evmtxs "github.com/artela-network/artela/x/evm/txs"
	evmtypes "github.com/artela-network/artela/x/evm/types"
)

type AspectNativeContract struct {
	aspectService *AspectService
	evmState      *states.StateDB
	evm           *vm.EVM
}

func NewAspectNativeContract(storeKey storetypes.StoreKey,
	getCtxByHeight func(height int64, prove bool) (sdk.Context, error),
	evm *vm.EVM,
	getBlockHeight func() int64,
	evmState *states.StateDB,
) *AspectNativeContract {
	return &AspectNativeContract{
		aspectService: NewAspectService(storeKey, getCtxByHeight, getBlockHeight),
		evm:           evm,
		evmState:      evmState,
	}
}

func (k *AspectNativeContract) ApplyMessage(ctx sdk.Context, msg *core.Message, commit bool) (*evmtxs.MsgEthereumTxResponse, error) {
	var writeCacheFunc func()
	if commit {
		ctx, writeCacheFunc = ctx.CacheContext()
	}
	applyMsg, err := k.applyMsg(ctx, msg, commit)
	if err == nil && writeCacheFunc != nil {
		writeCacheFunc()
	}
	return applyMsg, err
}

func (k *AspectNativeContract) applyMsg(ctx sdk.Context, msg *core.Message, commit bool) (*evmtxs.MsgEthereumTxResponse, error) {
	method, parameters, err := types.ParseMethod(msg.Data)
	if err != nil {
		return nil, err
	}
	switch strings.ToLower(method.Name) {
	case "deploy":
		{
			code := parameters["code"].([]byte)
			properties := parameters["properties"].([]struct {
				Key   string `json:"key"`
				Value string `json:"value"`
			})
			var propertyAry []types.Property
			for i := range properties {
				s := properties[i]
				if types.AspectProofKey == s.Key || types.AspectAccountKey == s.Key {
					// Block query of account and Proof
					return nil, errors.New("Cannot use Aspect-defined keys")
				}
				propertyAry = append(propertyAry, types.Property{
					Key:   s.Key,
					Value: s.Value,
				})
			}
			sender := vm.AccountRef(msg.From)
			account := parameters["account"].(common.Address)

			proof := parameters["proof"].([]byte)
			if bytes.Equal(account.Bytes(), msg.From.Bytes()) {
				accountProperty := types.Property{
					Key:   types.AspectAccountKey,
					Value: account.Hex(),
				}
				propertyAry = append(propertyAry, accountProperty)
			} else {
				return nil, errors.New("Account verification failed during aspect deploy")
			}
			if len(proof) > 0 {
				proofProperty := types.Property{
					Key:   types.AspectProofKey,
					Value: common.Bytes2Hex(proof),
				}
				propertyAry = append(propertyAry, proofProperty)
			} else {
				return nil, errors.New("No proof provided during aspect deploy")
			}
			joinPoints := parameters["joinPoints"].(*big.Int)

			aspectId := crypto.CreateAddress(sender.Address(), msg.Nonce)
			return k.deploy(ctx, aspectId, code, propertyAry, joinPoints)
		}
	case "upgrade":
		{
			aspectId := parameters["aspectId"].(common.Address)
			code := parameters["code"].([]byte)
			properties := parameters["properties"].([]struct {
				Key   string `json:"key"`
				Value string `json:"value"`
			})
			var propertyAry []types.Property
			for i := range properties {
				s := properties[i]
				if types.AspectProofKey == s.Key || types.AspectAccountKey == s.Key {
					// Block query of account and Proof
					return nil, errors.New("Cannot use Aspect-defined keys")
				}
				propertyAry = append(propertyAry, types.Property{
					Key:   s.Key,
					Value: s.Value,
				})
			}
			sender := vm.AccountRef(msg.From)
			aspectOwner, checkErr := k.checkAspectOwner(ctx, aspectId, sender.Address(), commit)
			if checkErr != nil {
				return nil, checkErr
			}
			if !aspectOwner {
				return nil, errorsmod.Wrapf(evmtypes.ErrCallContract, "failed to check if the sender is the owner, unable to upgrade, sender: %s , aspectId: %s", sender.Address().String(), aspectId.String())
			}
			joinPoints := parameters["joinPoints"].(*big.Int)
			return k.deploy(ctx, aspectId, code, propertyAry, joinPoints)
		}
	case "bind":
		{
			aspectId := parameters["aspectId"].(common.Address)
			aspectVersion := parameters["aspectVersion"].(*big.Int)
			account := parameters["contract"].(common.Address)
			priority := parameters["priority"].(int8)
			versionU256, _ := uint256.FromBig(aspectVersion)
			sender := vm.AccountRef(msg.From)
			isContract := len(k.evmState.GetCode(account)) > 0
			if isContract {
				cOwner := k.checkContractOwner(ctx, &account, msg.Nonce+1, sender.Address())
				// Bind with contract account, need to verify contract ownerships first
				owner, _ := k.checkAspectOwner(ctx, aspectId, sender.Address(), commit)
				if !(owner || cOwner) {
					return nil, errorsmod.Wrapf(evmtypes.ErrCallContract, "check sender isOwner fail, sender: %s , contract: %s", sender.Address().String(), account.String())
				}
			} else if account != sender.Address() {
				// For EoA account binding, only the account itself can issue the bind request
				return nil, errorsmod.Wrapf(evmtypes.ErrCallContract, "unauthorized EoA account aspect binding")
			}

			return k.bind(ctx, aspectId, account, versionU256, priority, isContract, commit)
		}

	case "unbind":
		{
			aspectId := parameters["aspectId"].(common.Address)
			account := parameters["contract"].(common.Address)
			sender := vm.AccountRef(msg.From)
			isContract := len(k.evmState.GetCode(account)) > 0
			if isContract {
<<<<<<< HEAD
				// Bind with contract account, need to verify contract ownerships first
				owner := k.checkContractOwner(ctx, &account, msg.Nonce+1, sender.Address())

				if !owner {
=======
				cOwner := k.checkContractOwner(ctx, &account, msg.Nonce+1, sender.Address())
				// Bind with contract account, need to verify contract ownerships first
				owner, _ := k.checkAspectOwner(ctx, aspectId, sender.Address(), commit)
				if !(owner || cOwner) {
>>>>>>> aaaa0301
					return nil, errorsmod.Wrapf(evmtypes.ErrCallContract, "check sender isOwner fail, sender: %s , contract: %s", sender.Address().String(), account.String())
				}
			} else if account != sender.Address() {
				// For EoA account binding, only the account itself can issue the bind request
				return nil, errorsmod.Wrapf(evmtypes.ErrCallContract, "unauthorized EoA account aspect unbinding")
			}

			return k.unbind(ctx, aspectId, account, isContract)

		}
	case "changeversion":
		{
			aspectId := parameters["aspectId"].(common.Address)
			contract := parameters["contract"].(common.Address)
			version := parameters["version"].(uint64)
			sender := vm.AccountRef(msg.From)
			aspectOwner, err := k.checkAspectOwner(ctx, aspectId, sender.Address(), commit)
			if err != nil {
				return nil, err
			}
			if !aspectOwner {
				return nil, errorsmod.Wrapf(evmtypes.ErrCallContract, "failed to check if the sender is the owner, unable to changeversion, sender: %s , contract: %s", sender.Address().String(), contract.String())
			}
			return k.changeVersion(ctx, aspectId, contract, version)
		}
	case "versionof":
		{
			aspectId := parameters["aspectId"].(common.Address)
			return k.version(ctx, method, aspectId)
		}

	case "aspectsof":
		{
			account := parameters["contract"].(common.Address)
			isContract := len(k.evmState.GetCode(account)) > 0

			return k.aspectsOf(ctx, method, account, isContract, commit)
		}

	case "boundaddressesof":
		{
			aspectId := parameters["aspectId"].(common.Address)
			return k.contractsOf(ctx, method, aspectId, commit)
		}
	case "entrypoint":
		{
			aspectId := parameters["aspectId"].(common.Address)
			data := parameters["optArgs"].([]byte)
			return k.entrypoint(ctx, msg, method, aspectId, data, commit)
		}
	}
	return nil, nil
}<|MERGE_RESOLUTION|>--- conflicted
+++ resolved
@@ -167,17 +167,10 @@
 			sender := vm.AccountRef(msg.From)
 			isContract := len(k.evmState.GetCode(account)) > 0
 			if isContract {
-<<<<<<< HEAD
-				// Bind with contract account, need to verify contract ownerships first
-				owner := k.checkContractOwner(ctx, &account, msg.Nonce+1, sender.Address())
-
-				if !owner {
-=======
 				cOwner := k.checkContractOwner(ctx, &account, msg.Nonce+1, sender.Address())
 				// Bind with contract account, need to verify contract ownerships first
 				owner, _ := k.checkAspectOwner(ctx, aspectId, sender.Address(), commit)
 				if !(owner || cOwner) {
->>>>>>> aaaa0301
 					return nil, errorsmod.Wrapf(evmtypes.ErrCallContract, "check sender isOwner fail, sender: %s , contract: %s", sender.Address().String(), account.String())
 				}
 			} else if account != sender.Address() {
