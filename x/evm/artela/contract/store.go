--- conflicted
+++ resolved
@@ -2,18 +2,15 @@
 
 import (
 	"bytes"
+	"cosmossdk.io/errors"
 	"encoding/json"
-<<<<<<< HEAD
+	"fmt"
 	artelasdkType "github.com/artela-network/aspect-core/types"
-=======
-	"fmt"
->>>>>>> 4250f571
 	"math"
 	"math/big"
 	"sort"
 	"strings"
 
-	"cosmossdk.io/errors"
 	"github.com/cometbft/cometbft/libs/log"
 	"github.com/cosmos/cosmos-sdk/store/prefix"
 	storetypes "github.com/cosmos/cosmos-sdk/store/types"
@@ -239,18 +236,14 @@
 			aspectId.Bytes(),
 			[]byte(key),
 		)
-<<<<<<< HEAD
-		ethlog.Info("StoreAspectProperty, key:", string(aspectPropertyKey), value)
+
 		aspectConfigStore.Set(aspectPropertyKey, []byte(value))
-=======
-		aspectPropertyStore.Set(aspectPropertyKey, []byte(value))
 
 		k.logger.Debug(
 			fmt.Sprintf("setState: StoreAspectProperty"),
 			"aspect-id", aspectId.Hex(),
 			"aspect-property", fmt.Sprintf("%+v", prop),
 		)
->>>>>>> 4250f571
 	}
 
 	// store AspectPropertyAllKey
