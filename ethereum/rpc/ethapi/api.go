package ethapi

import (
	"context"
	"encoding/hex"
	"errors"
	"fmt"
	"math/big"
	"strings"
	"time"

	"github.com/artela-network/artela-evm/vm"
	sdktypes "github.com/cosmos/cosmos-sdk/types"
	"github.com/davecgh/go-spew/spew"
	"github.com/ethereum/go-ethereum/accounts"
	"github.com/ethereum/go-ethereum/accounts/abi"
	"github.com/ethereum/go-ethereum/common"
	"github.com/ethereum/go-ethereum/common/hexutil"
	"github.com/ethereum/go-ethereum/common/math"
	"github.com/ethereum/go-ethereum/consensus"
	"github.com/ethereum/go-ethereum/consensus/misc"
	"github.com/ethereum/go-ethereum/core"
	"github.com/ethereum/go-ethereum/core/state"
	"github.com/ethereum/go-ethereum/core/types"
	"github.com/ethereum/go-ethereum/crypto"
	"github.com/ethereum/go-ethereum/log"
	"github.com/ethereum/go-ethereum/p2p"
	"github.com/ethereum/go-ethereum/params"
	"github.com/ethereum/go-ethereum/rlp"
	"github.com/ethereum/go-ethereum/rpc"

	"github.com/artela-network/artela/x/evm/txs"

	rpctypes "github.com/artela-network/artela/ethereum/rpc/types"
	ethtypes "github.com/artela-network/artela/ethereum/types"
)

// EthereumAPI provides an API to access Ethereum related information.
type EthereumAPI struct {
	b      Backend
	logger log.Logger
}

// NewEthereumAPI creates a new Ethereum protocol API.
func NewEthereumAPI(b Backend, logger log.Logger) *EthereumAPI {
	return &EthereumAPI{b, logger}
}

// ProtocolVersion returns the supported Ethereum protocol version.
func (e *EthereumAPI) ProtocolVersion() hexutil.Uint {
	e.logger.Debug("eth_protocolVersion")
	return hexutil.Uint(ethtypes.ProtocolVersion)
}

// GasPrice returns a suggestion for a gas price for legacy transactions.
<<<<<<< HEAD
func (s *EthereumAPI) GasPrice(ctx context.Context) (*hexutil.Big, error) {
	fmt.Println("json-api: GasPrice")
	return s.b.GasPrice(ctx)
=======
func (e *EthereumAPI) GasPrice(ctx context.Context) (*hexutil.Big, error) {
	e.logger.Debug("eth_gasPrice")
	return e.b.GasPrice(ctx)
>>>>>>> 9ef82c5f
}

// MaxPriorityFeePerGas returns a suggestion for a gas tip cap for dynamic fee transactions.
func (s *EthereumAPI) MaxPriorityFeePerGas(ctx context.Context) (*hexutil.Big, error) {
	fmt.Println("json-api: MaxPriorityFeePerGas")
	return nil, errors.New("MaxPriorityFeePerGas is not implemented")
}

// FeeHistory returns the fee market history.
func (s *EthereumAPI) FeeHistory(ctx context.Context, blockCount math.HexOrDecimal64, lastBlock rpc.BlockNumber, rewardPercentiles []float64) (*rpctypes.FeeHistoryResult, error) {
	fmt.Println("json-api: FeeHistory")
	return s.b.FeeHistory(uint64(blockCount), lastBlock, rewardPercentiles)
}

// Syncing returns false in case the node is currently not syncing with the network. It can be up-to-date or has not
// yet received the latest block headers from its pears. In case it is synchronizing:
// - startingBlock: block number this node started to synchronize from
// - currentBlock:  block number this node is currently importing
// - highestBlock:  block number of the highest block header this node has received from peers
// - pulledStates:  number of states entries processed until now
// - knownStates:   number of known states entries that still need to be pulled
func (s *EthereumAPI) Syncing() (interface{}, error) {
<<<<<<< HEAD
	fmt.Println("json-api: Syncing")
	return nil, errors.New("Syncing is not implemented")
=======
	s.logger.Debug("eth_syncing")
	return s.b.Syncing()
>>>>>>> 9ef82c5f
}

// TxPoolAPI offers and API for the transaction pool. It only operates on data that is non-confidential.
type TxPoolAPI struct {
	b Backend
}

// NewTxPoolAPI creates a new tx pool service that gives information about the transaction pool.
func NewTxPoolAPI(b Backend) *TxPoolAPI {
	return &TxPoolAPI{b}
}

// Content returns the transactions contained within the transaction pool.
func (s *TxPoolAPI) Content() map[string]map[string]map[string]*RPCTransaction {
	// not implemented
	return nil
}

// ContentFrom returns the transactions contained within the transaction pool.
func (s *TxPoolAPI) ContentFrom(addr common.Address) map[string]map[string]*RPCTransaction {
	// not implemented
	return nil
}

// Status returns the number of pending and queued transaction in the pool.
func (s *TxPoolAPI) Status() map[string]hexutil.Uint {
	// not implemented
	return nil
}

// Inspect retrieves the content of the transaction pool and flattens it into an
// easily inspectable list.
func (s *TxPoolAPI) Inspect() map[string]map[string]map[string]string {
	// not implemented
	return nil
}

// EthereumAccountAPI provides an API to access accounts managed by this node.
// It offers only methods that can retrieve accounts.
type EthereumAccountAPI struct {
	b Backend
}

// NewEthereumAccountAPI creates a new EthereumAccountAPI.
func NewEthereumAccountAPI(b Backend) *EthereumAccountAPI {
	return &EthereumAccountAPI{b}
}

// Accounts returns the collection of accounts this node manages.
func (s *EthereumAccountAPI) Accounts() []common.Address {
	fmt.Println("json-api: Accounts")
	return s.b.Accounts()
}

// PersonalAccountAPI provides an API to access accounts managed by this node.
// It offers methods to create, (un)lock en list accounts. Some methods accept
// passwords and are therefore considered private by default.
type PersonalAccountAPI struct {
	nonceLock *AddrLocker
	logger    log.Logger
	b         Backend
}

// NewPersonalAccountAPI create a new PersonalAccountAPI.
func NewPersonalAccountAPI(b Backend, logger log.Logger, nonceLock *AddrLocker) *PersonalAccountAPI {
	return &PersonalAccountAPI{
		nonceLock: nonceLock,
		logger:    logger,
		b:         b,
	}
}

// ListAccounts will return a list of addresses for accounts this node manages.
func (s *PersonalAccountAPI) ListAccounts() []common.Address {
	fmt.Println("json-api: ListAccounts")
	return s.b.Accounts()
}

// rawWallet is a JSON representation of an accounts.Wallet interface, with its
// data contents extracted into plain fields.
type rawWallet struct {
	URL      string             `json:"url"`
	Status   string             `json:"status"`
	Failure  string             `json:"failure,omitempty"`
	Accounts []accounts.Account `json:"accounts,omitempty"`
}

// ListWallets will return a list of wallets this node manages.
func (s *PersonalAccountAPI) ListWallets() []rawWallet {
	// not implemented
	wallets := make([]rawWallet, 0) // return [] instead of nil if empty
	return wallets
}

// OpenWallet initiates a hardware wallet opening procedure, establishing a USB
// connection and attempting to authenticate via the provided passphrase. Note,
// the method may return an extra challenge requiring a second open (e.g. the
// Trezor PIN matrix challenge).
func (s *PersonalAccountAPI) OpenWallet(url string, passphrase *string) error {
	return errors.New("OpenWallet is not implemented")
}

// DeriveAccount requests an HD wallet to derive a new account, optionally pinning
// it for later reuse.
func (s *PersonalAccountAPI) DeriveAccount(url string, path string, pin *bool) (accounts.Account, error) {
	return accounts.Account{}, errors.New("DeriveAccount is not implemented")
}

// NewAccount will create a new account and returns the address for the new account.
func (s *PersonalAccountAPI) NewAccount(password string) (common.AddressEIP55, error) {
	fmt.Println("json-api: NewAccount")
	return s.b.NewAccount(password)
}

// ImportRawKey stores the given hex encoded ECDSA key into the key directory,
// encrypting it with the passphrase.
func (s *PersonalAccountAPI) ImportRawKey(privkey string, password string) (common.Address, error) {
	fmt.Println("json-api: ImportRawKey")
	return s.b.ImportRawKey(privkey, password)
}

// UnlockAccount will unlock the account associated with the given address with
// the given password for duration seconds. If duration is nil it will use a
// default of 300 seconds. It returns an indication if the account was unlocked.
func (s *PersonalAccountAPI) UnlockAccount(ctx context.Context, addr common.Address, password string, duration *uint64) (bool, error) {
	// not implemented
	return false, errors.New("UnlockAccount is not implemented")
}

// LockAccount will lock the account associated with the given address when it's unlocked.
func (s *PersonalAccountAPI) LockAccount(addr common.Address) bool {
	// not implemented"
	return false
}

// signTransaction sets defaults and signs the given transaction
// NOTE: the caller needs to ensure that the nonceLock is held, if applicable,
// and release it after the transaction has been submitted to the tx pool
func (s *PersonalAccountAPI) signTransaction(ctx context.Context, args *TransactionArgs, passwd string) (*types.Transaction, error) {
	// return s.b.SignTransaction(args, passwd)
	// TODO
	return nil, fmt.Errorf("signTransaction is not implemented, args: %v, passwd: %s", args, passwd)
}

// SendTransaction will create a transaction from the given arguments and
// tries to sign it with the key associated with args.From. If the given
// passwd isn't able to decrypt the key it fails.
func (s *PersonalAccountAPI) SendTransaction(ctx context.Context, args TransactionArgs, passwd string) (common.Hash, error) {
	fmt.Println("json-api: SendTransaction")
	if args.Nonce == nil {
		// Hold the mutex around signing to prevent concurrent assignment of
		// the same nonce to multiple accounts.
		s.nonceLock.LockAddr(args.from())
		defer s.nonceLock.UnlockAddr(args.from())
	}
	signed, err := s.signTransaction(ctx, &args, passwd)
	if err != nil {
		log.Debug("Failed transaction send attempt", "from", args.from(), "to", args.To, "value", args.Value.ToInt(), "err", err)
		return common.Hash{}, err
	}
	return SubmitTransaction(ctx, s.logger, s.b, signed)
}

// SignTransaction will create a transaction from the given arguments and
// tries to sign it with the key associated with args.From. If the given passwd isn't
// able to decrypt the key it fails. The transaction is returned in RLP-form, not broadcast
// to other nodes
func (s *PersonalAccountAPI) SignTransaction(ctx context.Context, args TransactionArgs, passwd string) (*SignTransactionResult, error) {
	// TODO
	return nil, fmt.Errorf("SignTransaction is not implemented, args: %v, passwd: %s", args, passwd)
}

// Sign calculates an Ethereum ECDSA signature for:
// keccak256("\x19Ethereum Signed Message:\n" + len(message) + message))
//
// Note, the produced signature conforms to the secp256k1 curve R, S and V values,
// where the V value will be 27 or 28 for legacy reasons.
//
// The key used to calculate the signature is decrypted with the given password.
//
// https://github.com/ethereum/go-ethereum/wiki/Management-APIs#personal_sign
func (s *PersonalAccountAPI) Sign(ctx context.Context, data hexutil.Bytes, addr common.Address, passwd string) (hexutil.Bytes, error) {
	// TODO
	return nil, errors.New("Sign is not implemented")
}

// EcRecover returns the address for the account that was used to create the signature.
// Note, this function is compatible with eth_sign and personal_sign. As such it recovers
// the address of:
// hash = keccak256("\x19Ethereum Signed Message:\n"${message length}${message})
// addr = ecrecover(hash, signature)
//
// Note, the signature must conform to the secp256k1 curve R, S and V values, where
// the V value must be 27 or 28 for legacy reasons.
//
// https://github.com/ethereum/go-ethereum/wiki/Management-APIs#personal_ecRecover
func (s *PersonalAccountAPI) EcRecover(ctx context.Context, data, sig hexutil.Bytes) (common.Address, error) {
	fmt.Println("json-api: EcRecover")
	if len(sig) != crypto.SignatureLength {
		return common.Address{}, fmt.Errorf("signature must be %d bytes long", crypto.SignatureLength)
	}
	if sig[crypto.RecoveryIDOffset] != 27 && sig[crypto.RecoveryIDOffset] != 28 {
		return common.Address{}, errors.New("invalid Ethereum signature (V is not 27 or 28)")
	}
	sig[crypto.RecoveryIDOffset] -= 27 // Transform yellow paper V from 27/28 to 0/1

	rpk, err := crypto.SigToPub(accounts.TextHash(data), sig)
	if err != nil {
		return common.Address{}, err
	}
	return crypto.PubkeyToAddress(*rpk), nil
}

// InitializeWallet initializes a new wallet at the provided URL, by generating and returning a new private key.
func (s *PersonalAccountAPI) InitializeWallet(ctx context.Context, url string) (string, error) {
	return "", errors.New("InitializeWallet is not implemented")
}

// Unpair deletes a pairing between wallet and geth.
func (s *PersonalAccountAPI) Unpair(ctx context.Context, url string, pin string) error {
	return errors.New("Unpair is not implemented")
}

// BlockChainAPI provides an API to access Ethereum blockchain data.
type BlockChainAPI struct {
	logger log.Logger
	b      Backend
}

// NewBlockChainAPI creates a new Ethereum blockchain API.
func NewBlockChainAPI(b Backend, logger log.Logger) *BlockChainAPI {
	return &BlockChainAPI{logger, b}
}

// ChainId is the EIP-155 replay-protection chain id for the current Ethereum chain config.
//
// Note, this method does not conform to EIP-695 because the configured chain ID is always
// returned, regardless of the current head block. We used to return an error when the chain
// wasn't synced up to a block where EIP-155 is enabled, but this behavior caused issues
// in CL clients.
func (api *BlockChainAPI) ChainId() *hexutil.Big {
	fmt.Println("json-api: ChainId")
	return (*hexutil.Big)(api.b.ChainConfig().ChainID)
}

func (api *BlockChainAPI) Coinbase() (sdktypes.AccAddress, error) {
	return api.b.GetCoinbase()
}

// BlockNumber returns the block number of the chain head.
func (s *BlockChainAPI) BlockNumber() hexutil.Uint64 {
	fmt.Println("json-api: BlockNumber")
	header, err := s.b.HeaderByNumber(context.Background(), rpc.LatestBlockNumber) // latest header should always be available
	if err != nil || header == nil {
		s.logger.Debug("get BlockNumber failed", err)
		return 0
	}
	return hexutil.Uint64(header.Number.Uint64())
}

// GetBalance returns the amount of wei for the given address in the states of the
// given block number. The rpc.LatestBlockNumber and rpc.PendingBlockNumber meta
// block numbers are also allowed.
func (s *BlockChainAPI) GetBalance(ctx context.Context, address common.Address, blockNrOrHash rpc.BlockNumberOrHash) (*hexutil.Big, error) {
	fmt.Println("json-api: GetBalance")
	return s.b.GetBalance(address, blockNrOrHash)
}

// Result structs for GetProof
type AccountResult struct {
	Address      common.Address  `json:"address"`
	AccountProof []string        `json:"accountProof"`
	Balance      *hexutil.Big    `json:"balance"`
	CodeHash     common.Hash     `json:"codeHash"`
	Nonce        hexutil.Uint64  `json:"nonce"`
	StorageHash  common.Hash     `json:"storageHash"`
	StorageProof []StorageResult `json:"storageProof"`
}

type StorageResult struct {
	Key   string       `json:"key"`
	Value *hexutil.Big `json:"value"`
	Proof []string     `json:"proof"`
}

// GetProof returns the Merkle-proof for a given account and optionally some storage keys.
func (s *BlockChainAPI) GetProof(ctx context.Context, address common.Address, storageKeys []string, blockNrOrHash rpctypes.BlockNumberOrHash) (*rpctypes.AccountResult, error) {
	s.logger.Debug("eth_getProof", "address", address.Hex(), "keys", storageKeys, "block number or hash", blockNrOrHash)
	return s.b.GetProof(address, storageKeys, blockNrOrHash)
}

// decodeHash parses a hex-encoded 32-byte hash. The input may optionally
// be prefixed by 0x and can have a byte length up to 32.
// nolint:unused
func decodeHash(s string) (common.Hash, error) {
	if strings.HasPrefix(s, "0x") || strings.HasPrefix(s, "0X") {
		s = s[2:]
	}
	if (len(s) & 1) > 0 {
		s = "0" + s
	}
	b, err := hex.DecodeString(s)
	if err != nil {
		return common.Hash{}, errors.New("hex string invalid")
	}
	if len(b) > 32 {
		return common.Hash{}, errors.New("hex string too long, want at most 32 bytes")
	}
	return common.BytesToHash(b), nil
}

// GetHeaderByNumber returns the requested canonical block header.
// * When blockNr is -1 the chain head is returned.
// * When blockNr is -2 the pending chain head is returned.
func (s *BlockChainAPI) GetHeaderByNumber(ctx context.Context, number rpc.BlockNumber) (map[string]interface{}, error) {
	fmt.Println("json-api: GetHeaderByNumber")
	block, err := s.b.ArtBlockByNumber(ctx, number)
	if block != nil && block.Header() != nil && err == nil {
		response := s.rpcMarshalHeader(ctx, block.Header(), block.Hash())
		if number == rpc.PendingBlockNumber {
			// Pending header need to nil out a few fields
			for _, field := range []string{"hash", "nonce", "miner"} {
				response[field] = nil
			}
		}
		return response, err
	}
	return nil, err
}

// GetHeaderByHash returns the requested header by hash.
func (s *BlockChainAPI) GetHeaderByHash(ctx context.Context, hash common.Hash) map[string]interface{} {
	fmt.Println("json-api: GetHeaderByHash")
	block, _ := s.b.BlockByHash(ctx, hash)
	if block != nil && block.Header() != nil {
		return s.rpcMarshalHeader(ctx, block.Header(), block.Hash())
	}
	return nil
}

// GetBlockByNumber returns the requested canonical block.
//   - When blockNr is -1 the chain head is returned.
//   - When blockNr is -2 the pending chain head is returned.
//   - When fullTx is true all transactions in the block are returned, otherwise
//     only the transaction hash is returned.
func (s *BlockChainAPI) GetBlockByNumber(ctx context.Context, number rpc.BlockNumber, fullTx bool) (map[string]interface{}, error) {
	fmt.Println("json-api: GetBlockByNumber")
	block, err := s.b.ArtBlockByNumber(ctx, number)
	if block != nil && err == nil {
		response, err := s.rpcMarshalBlock(ctx, block, true, fullTx)
		if err == nil && number == rpc.PendingBlockNumber {
			// Pending blocks need to nil out a few fields
			for _, field := range []string{"hash", "nonce", "miner"} {
				response[field] = nil
			}
		}
		return response, err
	}
	return nil, err
}

// GetBlockByHash returns the requested block. When fullTx is true all transactions in the block are returned in full
// detail, otherwise only the transaction hash is returned.
func (s *BlockChainAPI) GetBlockByHash(ctx context.Context, hash common.Hash, fullTx bool) (map[string]interface{}, error) {
	fmt.Println("json-api: GetBlockByHash")
	block, err := s.b.BlockByHash(ctx, hash)
	if block != nil {
		return s.rpcMarshalBlock(ctx, block, true, fullTx)
	}
	return nil, err
}

// GetUncleByBlockNumberAndIndex returns the uncle block for the given block hash and index.
func (s *BlockChainAPI) GetUncleByBlockNumberAndIndex(ctx context.Context, blockNr rpc.BlockNumber, index hexutil.Uint) (map[string]interface{}, error) {
	fmt.Println("json-api: GetUncleByBlockNumberAndIndex")
	block, err := s.b.ArtBlockByNumber(ctx, blockNr)
	if block != nil {
		uncles := block.Uncles()
		if index >= hexutil.Uint(len(uncles)) {
			log.Debug("Requested uncle not found", "number", blockNr, "hash", block.Hash(), "index", index)
			return nil, nil
		}
		ethblock := types.NewBlockWithHeader(uncles[index])
		hash := block.Hash()
		block = rpctypes.EthBlockToBlock(ethblock)
		block.SetHash(hash)
		return s.rpcMarshalBlock(ctx, block, false, false)
	}
	return nil, err
}

// GetUncleByBlockHashAndIndex returns the uncle block for the given block hash and index.
func (s *BlockChainAPI) GetUncleByBlockHashAndIndex(ctx context.Context, blockHash common.Hash, index hexutil.Uint) (map[string]interface{}, error) {
	fmt.Println("json-api: GetUncleByBlockHashAndIndex")
	block, err := s.b.BlockByHash(ctx, blockHash)
	if block != nil {
		uncles := block.Uncles()
		if index >= hexutil.Uint(len(uncles)) {
			log.Debug("Requested uncle not found", "number", block.Number(), "hash", blockHash, "index", index)
			return nil, nil
		}
		ethblock := types.NewBlockWithHeader(uncles[index])
		hash := block.Hash()
		block = rpctypes.EthBlockToBlock(ethblock)
		block.SetHash(hash)
		return s.rpcMarshalBlock(ctx, block, false, false)
	}
	return nil, err
}

// GetUncleCountByBlockNumber returns number of uncles in the block for the given block number
func (s *BlockChainAPI) GetUncleCountByBlockNumber(ctx context.Context, blockNr rpc.BlockNumber) *hexutil.Uint {
	fmt.Println("json-api: GetUncleCountByBlockNumber")
	if block, _ := s.b.ArtBlockByNumber(ctx, blockNr); block != nil {
		n := hexutil.Uint(len(block.Uncles()))
		return &n
	}
	return nil
}

// GetUncleCountByBlockHash returns number of uncles in the block for the given block hash
func (s *BlockChainAPI) GetUncleCountByBlockHash(ctx context.Context, blockHash common.Hash) *hexutil.Uint {
	fmt.Println("json-api: GetUncleCountByBlockHash")
	if block, _ := s.b.BlockByHash(ctx, blockHash); block != nil {
		n := hexutil.Uint(len(block.Uncles()))
		return &n
	}
	return nil
}

// GetCode returns the code stored at the given address in the states for the given block number.
func (s *BlockChainAPI) GetCode(ctx context.Context, address common.Address, blockNrOrHash rpc.BlockNumberOrHash) (hexutil.Bytes, error) {
	fmt.Println("json-api: GetCode")
	return s.b.GetCode(address, blockNrOrHash)
}

// GetStorageAt returns the storage from the states at the given address, key and
// block number. The rpc.LatestBlockNumber and rpc.PendingBlockNumber meta block
// numbers are also allowed.
func (s *BlockChainAPI) GetStorageAt(ctx context.Context, address common.Address, hexKey string, blockNrOrHash rpc.BlockNumberOrHash) (hexutil.Bytes, error) {
	fmt.Println("json-api: GetStorageAt")
	return s.b.GetStorageAt(address, hexKey, blockNrOrHash)
}

// OverrideAccount indicates the overriding fields of account during the execution
// of a message call.
// Note, states and stateDiff can't be specified at the same time. If states is
// set, message execution will only use the data in the given states. Otherwise
// if statDiff is set, all diff will be applied first and then execute the call
// message.
type OverrideAccount struct {
	Nonce     *hexutil.Uint64              `json:"nonce"`
	Code      *hexutil.Bytes               `json:"code"`
	Balance   **hexutil.Big                `json:"balance"`
	State     *map[common.Hash]common.Hash `json:"states"`
	StateDiff *map[common.Hash]common.Hash `json:"stateDiff"`
}

// StateOverride is the collection of overridden accounts.
type StateOverride map[common.Address]OverrideAccount

// Apply overrides the fields of specified accounts into the given states.
func (diff *StateOverride) Apply(state *state.StateDB) error {
	fmt.Println("json-api: Apply")
	if diff == nil {
		return nil
	}
	for addr, account := range *diff {
		// Override account nonce.
		if account.Nonce != nil {
			state.SetNonce(addr, uint64(*account.Nonce))
		}
		// Override account(contract) code.
		if account.Code != nil {
			state.SetCode(addr, *account.Code)
		}
		// Override account balance.
		if account.Balance != nil {
			state.SetBalance(addr, (*big.Int)(*account.Balance))
		}
		if account.State != nil && account.StateDiff != nil {
			return fmt.Errorf("account %s has both 'states' and 'stateDiff'", addr.Hex())
		}
		// Replace entire states if caller requires.
		if account.State != nil {
			state.SetStorage(addr, *account.State)
		}
		// Apply states diff into specified accounts.
		if account.StateDiff != nil {
			for key, value := range *account.StateDiff {
				state.SetState(addr, key, value)
			}
		}
	}
	// Now finalize the changes. Finalize is normally performed between transactions.
	// By using finalize, the overrides are semantically behaving as
	// if they were created in a transaction just before the tracing occur.
	state.Finalise(false)
	return nil
}

// BlockOverrides is a set of header fields to override.
type BlockOverrides struct {
	Number     *hexutil.Big
	Difficulty *hexutil.Big
	Time       *hexutil.Uint64
	GasLimit   *hexutil.Uint64
	Coinbase   *common.Address
	Random     *common.Hash
	BaseFee    *hexutil.Big
}

// Apply overrides the given header fields into the given block context.
func (diff *BlockOverrides) Apply(blockCtx *vm.BlockContext) {
	fmt.Println("json-api: Apply")
	if diff == nil {
		return
	}
	if diff.Number != nil {
		blockCtx.BlockNumber = diff.Number.ToInt()
	}
	if diff.Difficulty != nil {
		blockCtx.Difficulty = diff.Difficulty.ToInt()
	}
	if diff.Time != nil {
		blockCtx.Time = uint64(*diff.Time)
	}
	if diff.GasLimit != nil {
		blockCtx.GasLimit = uint64(*diff.GasLimit)
	}
	if diff.Coinbase != nil {
		blockCtx.Coinbase = *diff.Coinbase
	}
	if diff.Random != nil {
		blockCtx.Random = diff.Random
	}
	if diff.BaseFee != nil {
		blockCtx.BaseFee = diff.BaseFee.ToInt()
	}
}

// ChainContextBackend provides methods required to implement ChainContext.
type ChainContextBackend interface {
	Engine() consensus.Engine
	HeaderByNumber(context.Context, rpc.BlockNumber) (*types.Header, error)
}

// ChainContext is an implementation of core.ChainContext. It's main use-case
// is instantiating a vm.BlockContext without having access to the BlockChain object.
type ChainContext struct {
	b   ChainContextBackend
	ctx context.Context
}

// NewChainContext creates a new ChainContext object.
func NewChainContext(ctx context.Context, backend ChainContextBackend) *ChainContext {
	return &ChainContext{ctx: ctx, b: backend}
}

func (context *ChainContext) Engine() consensus.Engine {
	fmt.Println("json-api: Engine")
	return context.b.Engine()
}

func (context *ChainContext) GetHeader(hash common.Hash, number uint64) *types.Header {
	// This method is called to get the hash for a block number when executing the BLOCKHASH
	// opcode. Hence no need to search for non-canonical blocks.
	fmt.Println("json-api: GetHeader")
	header, err := context.b.HeaderByNumber(context.ctx, rpc.BlockNumber(number))
	if err != nil || header.Hash() != hash {
		return nil
	}
	return header
}

// nolint:unused
func newRevertError(result *core.ExecutionResult) *revertError {
	fmt.Println("json-api: newRevertError")
	reason, errUnpack := abi.UnpackRevert(result.Revert())
	err := errors.New("execution reverted")
	if errUnpack == nil {
		err = fmt.Errorf("execution reverted: %v", reason)
	}
	return &revertError{
		error:  err,
		reason: hexutil.Encode(result.Revert()),
	}
}

// revertError is an API error that encompasses an EVM revertal with JSON error
// code and a binary data blob.
// nolint:unused
type revertError struct {
	error
	reason string // revert reason hex encoded
}

// ErrorCode returns the JSON error code for a revertal.
// See: https://github.com/ethereum/wiki/wiki/JSON-RPC-Error-Codes-Improvement-Proposal
// nolint:unused
func (e *revertError) ErrorCode() int {
	return 3
}

// ErrorData returns the hex encoded revert reason.
// nolint:unused
func (e *revertError) ErrorData() interface{} {
	return e.reason
}

// Call executes the given transaction on the states for the given block number.
//
// Additionally, the caller can specify a batch of contract for fields overriding.
//
// Note, this function doesn't make and changes in the states/blockchain and is
// useful to execute and retrieve values.
func (s *BlockChainAPI) Call(ctx context.Context, args TransactionArgs, blockNrOrHash rpc.BlockNumberOrHash, overrides *StateOverride, blockOverrides *BlockOverrides) (hexutil.Bytes, error) {
	fmt.Println("json-api: Call")
	data, err := s.b.DoCall(args, blockNrOrHash)
	if err != nil {
		return hexutil.Bytes{}, err
	}

	return (hexutil.Bytes)(data.Ret), nil
}

// EstimateGas returns an estimate of the amount of gas needed to execute the
// given transaction against the current pending block.
func (s *BlockChainAPI) EstimateGas(ctx context.Context, args TransactionArgs, blockNrOrHash *rpc.BlockNumberOrHash) (hexutil.Uint64, error) {
	fmt.Println("json-api: EstimateGas")
	return s.b.EstimateGas(ctx, args, blockNrOrHash)
}

// RPCMarshalHeader converts the given header to the RPC output .
func RPCMarshalHeader(head *types.Header, hash common.Hash) map[string]interface{} {
	result := map[string]interface{}{
		"number":           (*hexutil.Big)(head.Number),
		"hash":             hash,
		"parentHash":       head.ParentHash,
		"nonce":            head.Nonce,
		"mixHash":          head.MixDigest,
		"sha3Uncles":       head.UncleHash,
		"logsBloom":        head.Bloom,
		"stateRoot":        head.Root,
		"miner":            head.Coinbase,
		"difficulty":       (*hexutil.Big)(head.Difficulty),
		"extraData":        hexutil.Bytes(head.Extra),
		"size":             hexutil.Uint64(head.Size()),
		"gasLimit":         hexutil.Uint64(head.GasLimit),
		"gasUsed":          hexutil.Uint64(head.GasUsed),
		"timestamp":        hexutil.Uint64(head.Time),
		"transactionsRoot": head.TxHash,
		"receiptsRoot":     head.ReceiptHash,
	}

	if head.BaseFee != nil {
		result["baseFeePerGas"] = (*hexutil.Big)(head.BaseFee)
	}

	if head.WithdrawalsHash != nil {
		result["withdrawalsRoot"] = head.WithdrawalsHash
	}

	return result
}

// RPCMarshalBlock converts the given block to the RPC output which depends on fullTx. If inclTx is true transactions are
// returned. When fullTx is true the returned block contains full transaction details, otherwise it will only contain
// transaction hashes.
func RPCMarshalBlock(block *rpctypes.Block, inclTx bool, fullTx bool, config *params.ChainConfig) (map[string]interface{}, error) {
	fields := RPCMarshalHeader(block.Header(), block.Hash())
	fields["size"] = hexutil.Uint64(block.Size())

	if inclTx {
		formatTx := func(idx int, tx *types.Transaction) interface{} {
			return tx.Hash()
		}
		if fullTx {
			formatTx = func(idx int, tx *types.Transaction) interface{} {
				return newRPCTransactionFromBlockIndex(block.EthBlock(), block.Hash(), uint64(idx), config)
			}
		}
		txs := block.Transactions()
		transactions := make([]interface{}, len(txs))
		for i, tx := range txs {
			transactions[i] = formatTx(i, tx)
		}
		fields["transactions"] = transactions
	}
	uncles := block.Uncles()
	uncleHashes := make([]common.Hash, len(uncles))
	for i, uncle := range uncles {
		uncleHashes[i] = uncle.Hash()
	}
	fields["uncles"] = uncleHashes
	if block.Header().WithdrawalsHash != nil {
		fields["withdrawals"] = block.Withdrawals()
	}
	return fields, nil
}

// rpcMarshalHeader uses the generalized output filler, then adds the total difficulty field, which requires
// a `BlockchainAPI`.
func (s *BlockChainAPI) rpcMarshalHeader(ctx context.Context, header *types.Header, hash common.Hash) map[string]interface{} {
	fmt.Println("json-api: rpcMarshalHeader")
	fields := RPCMarshalHeader(header, hash)
	// fields["totalDifficulty"] = (*hexutil.Big)(s.b.GetTd(ctx, header.Hash()))
	return fields
}

// rpcMarshalBlock uses the generalized output filler, then adds the total difficulty field, which requires
// a `BlockchainAPI`.
func (s *BlockChainAPI) rpcMarshalBlock(ctx context.Context, b *rpctypes.Block, inclTx bool, fullTx bool) (map[string]interface{}, error) {
	fmt.Println("json-api: rpcMarshalBlock")
	fields, err := RPCMarshalBlock(b, inclTx, fullTx, s.b.ChainConfig())
	if err != nil {
		return nil, err
	}
	// nolint
	if inclTx {
		// fields["totalDifficulty"] = (*hexutil.Big)(s.b.GetTd(ctx, b.Hash()))
	}
	return fields, err
}

// RPCTransaction represents a transaction that will serialize to the RPC representation of a transaction
type RPCTransaction struct {
	BlockHash        *common.Hash      `json:"blockHash"`
	BlockNumber      *hexutil.Big      `json:"blockNumber"`
	From             common.Address    `json:"from"`
	Gas              hexutil.Uint64    `json:"gas"`
	GasPrice         *hexutil.Big      `json:"gasPrice"`
	GasFeeCap        *hexutil.Big      `json:"maxFeePerGas,omitempty"`
	GasTipCap        *hexutil.Big      `json:"maxPriorityFeePerGas,omitempty"`
	Hash             common.Hash       `json:"hash"`
	Input            hexutil.Bytes     `json:"input"`
	Nonce            hexutil.Uint64    `json:"nonce"`
	To               *common.Address   `json:"to"`
	TransactionIndex *hexutil.Uint64   `json:"transactionIndex"`
	Value            *hexutil.Big      `json:"value"`
	Type             hexutil.Uint64    `json:"type"`
	Accesses         *types.AccessList `json:"accessList,omitempty"`
	ChainID          *hexutil.Big      `json:"chainId,omitempty"`
	V                *hexutil.Big      `json:"v"`
	R                *hexutil.Big      `json:"r"`
	S                *hexutil.Big      `json:"s"`
}

// newRPCTransaction returns a transaction that will serialize to the RPC
// representation, with the given location metadata set (if available).
func newRPCTransaction(tx *types.Transaction, blockHash common.Hash, blockNumber uint64, blockTime uint64, index uint64, baseFee *big.Int, config *params.ChainConfig) *RPCTransaction {
	signer := types.MakeSigner(config, new(big.Int).SetUint64(blockNumber), blockTime)
	from, _ := types.Sender(signer, tx)

	return newRPCTransactionWithFrom(tx, blockHash, blockNumber, index, baseFee, from)
}

func newRPCTransactionWithFrom(tx *types.Transaction, blockHash common.Hash, blockNumber uint64, index uint64, baseFee *big.Int, from common.Address) *RPCTransaction {
	v, r, s := tx.RawSignatureValues()
	result := &RPCTransaction{
		Type:     hexutil.Uint64(tx.Type()),
		From:     from,
		Gas:      hexutil.Uint64(tx.Gas()),
		GasPrice: (*hexutil.Big)(tx.GasPrice()),
		Hash:     tx.Hash(),
		Input:    hexutil.Bytes(tx.Data()),
		Nonce:    hexutil.Uint64(tx.Nonce()),
		To:       tx.To(),
		Value:    (*hexutil.Big)(tx.Value()),
		V:        (*hexutil.Big)(v),
		R:        (*hexutil.Big)(r),
		S:        (*hexutil.Big)(s),
	}
	if blockHash != (common.Hash{}) {
		result.BlockHash = &blockHash
		result.BlockNumber = (*hexutil.Big)(new(big.Int).SetUint64(blockNumber))
		result.TransactionIndex = (*hexutil.Uint64)(&index)
	}
	switch tx.Type() {
	case types.LegacyTxType:
		// if a legacy transaction has an EIP-155 chain id, include it explicitly
		if id := tx.ChainId(); id.Sign() != 0 {
			result.ChainID = (*hexutil.Big)(id)
		}
	case types.AccessListTxType:
		al := tx.AccessList()
		result.Accesses = &al
		result.ChainID = (*hexutil.Big)(tx.ChainId())
	case types.DynamicFeeTxType:
		al := tx.AccessList()
		result.Accesses = &al
		result.ChainID = (*hexutil.Big)(tx.ChainId())
		result.GasFeeCap = (*hexutil.Big)(tx.GasFeeCap())
		result.GasTipCap = (*hexutil.Big)(tx.GasTipCap())
		// if the transaction has been mined, compute the effective gas price
		if baseFee != nil && blockHash != (common.Hash{}) {
			// price = min(tip, gasFeeCap - baseFee) + baseFee
			price := math.BigMin(new(big.Int).Add(tx.GasTipCap(), baseFee), tx.GasFeeCap())
			result.GasPrice = (*hexutil.Big)(price)
		} else {
			result.GasPrice = (*hexutil.Big)(tx.GasFeeCap())
		}
	}
	return result
}

// NewTransactionFromMsg returns a txs that will serialize to the RPC
// representation, with the given location metadata set (if available).
func NewTransactionFromMsg(
	msg *txs.MsgEthereumTx,
	blockHash common.Hash,
	blockNumber, index uint64,
	baseFee *big.Int,
	cfg *params.ChainConfig,
) *RPCTransaction {
	fmt.Println("json-api: NewTransactionFromMsg")
	tx := msg.AsTransaction()
	// use latest singer, so use time.now as block time.
	if msg.From != "" {
		return newRPCTransactionWithFrom(tx, blockHash, blockNumber, index, baseFee, common.HexToAddress(msg.From))
	}
	return newRPCTransaction(tx, blockHash, blockNumber, uint64(time.Now().Unix()), index, baseFee, cfg)
}

// NewRPCPendingTransaction returns a pending transaction that will serialize to the RPC representation
func NewRPCPendingTransaction(tx *types.Transaction, current *types.Header, config *params.ChainConfig) *RPCTransaction {
	var (
		baseFee     *big.Int
		blockNumber = uint64(0)
		blockTime   = uint64(0)
	)
	if current != nil {
		baseFee = misc.CalcBaseFee(config, current)
		blockNumber = current.Number.Uint64()
		blockTime = current.Time
	}
	return newRPCTransaction(tx, common.Hash{}, blockNumber, blockTime, 0, baseFee, config)
}

// newRPCTransactionFromBlockIndex returns a transaction that will serialize to the RPC representation.
func newRPCTransactionFromBlockIndex(b *types.Block, blockHash common.Hash, index uint64, config *params.ChainConfig) *RPCTransaction {
	txs := b.Transactions()
	if index >= uint64(len(txs)) {
		return nil
	}
	return newRPCTransaction(txs[index], blockHash, b.NumberU64(), b.Time(), index, b.BaseFee(), config)
}

// newRPCRawTransactionFromBlockIndex returns the bytes of a transaction given a block and a transaction index.
func newRPCRawTransactionFromBlockIndex(b *types.Block, index uint64) hexutil.Bytes {
	txs := b.Transactions()
	if index >= uint64(len(txs)) {
		return nil
	}
	blob, _ := txs[index].MarshalBinary()
	return blob
}

// accessListResult returns an optional accesslist
// It's the result of the `debug_createAccessList` RPC call.
// It contains an error if the transaction itself failed.
type accessListResult struct {
	Accesslist *types.AccessList `json:"accessList"`
	Error      string            `json:"error,omitempty"`
	GasUsed    hexutil.Uint64    `json:"gasUsed"`
}

// CreateAccessList creates an EIP-2930 type AccessList for the given transaction.
// Reexec and BlockNrOrHash can be specified to create the accessList on top of a certain states.
func (s *BlockChainAPI) CreateAccessList(ctx context.Context, args TransactionArgs, blockNrOrHash *rpc.BlockNumberOrHash) (*accessListResult, error) {
	return nil, errors.New("CreateAccessList is not implemented")
}

// TransactionAPI exposes methods for reading and creating transaction data.
type TransactionAPI struct {
	b         Backend
	logger    log.Logger
	nonceLock *AddrLocker
}

// NewTransactionAPI creates a new RPC service with methods for interacting with transactions.
func NewTransactionAPI(b Backend, logger log.Logger, nonceLock *AddrLocker) *TransactionAPI {
	// The signer used by the API should always be the 'latest' known one because we expect
	// signers to be backwards-compatible with old transactions.
	return &TransactionAPI{b, logger, nonceLock}
}

// GetBlockTransactionCountByNumber returns the number of transactions in the block with the given block number.
func (s *TransactionAPI) GetBlockTransactionCountByNumber(ctx context.Context, blockNr rpc.BlockNumber) *hexutil.Uint {
	fmt.Println("json-api: GetBlockTransactionCountByNumber")
	if block, _ := s.b.ArtBlockByNumber(ctx, blockNr); block != nil {
		n := hexutil.Uint(len(block.Transactions()))
		return &n
	}
	return nil
}

// GetBlockTransactionCountByHash returns the number of transactions in the block with the given hash.
func (s *TransactionAPI) GetBlockTransactionCountByHash(ctx context.Context, blockHash common.Hash) *hexutil.Uint {
	fmt.Println("json-api: GetBlockTransactionCountByHash")
	if block, _ := s.b.BlockByHash(ctx, blockHash); block != nil {
		n := hexutil.Uint(len(block.Transactions()))
		return &n
	}
	return nil
}

// GetTransactionByBlockNumberAndIndex returns the transaction for the given block number and index.
func (s *TransactionAPI) GetTransactionByBlockNumberAndIndex(ctx context.Context, blockNr rpc.BlockNumber, index hexutil.Uint) *RPCTransaction {
	fmt.Println("json-api: GetTransactionByBlockNumberAndIndex")
	if block, _ := s.b.ArtBlockByNumber(ctx, blockNr); block != nil {
		return newRPCTransactionFromBlockIndex(block.EthBlock(), block.Hash(), uint64(index), s.b.ChainConfig())
	}
	return nil
}

// GetTransactionByBlockHashAndIndex returns the transaction for the given block hash and index.
func (s *TransactionAPI) GetTransactionByBlockHashAndIndex(ctx context.Context, blockHash common.Hash, index hexutil.Uint) *RPCTransaction {
	fmt.Println("json-api: GetTransactionByBlockHashAndIndex")
	if block, _ := s.b.BlockByHash(ctx, blockHash); block != nil {
		return newRPCTransactionFromBlockIndex(block.EthBlock(), block.Hash(), uint64(index), s.b.ChainConfig())
	}
	return nil
}

// GetRawTransactionByBlockNumberAndIndex returns the bytes of the transaction for the given block number and index.
func (s *TransactionAPI) GetRawTransactionByBlockNumberAndIndex(ctx context.Context, blockNr rpc.BlockNumber, index hexutil.Uint) hexutil.Bytes {
	fmt.Println("json-api: GetRawTransactionByBlockNumberAndIndex")
	if block, _ := s.b.ArtBlockByNumber(ctx, blockNr); block != nil {
		return newRPCRawTransactionFromBlockIndex(block.EthBlock(), uint64(index))
	}
	return nil
}

// GetRawTransactionByBlockHashAndIndex returns the bytes of the transaction for the given block hash and index.
func (s *TransactionAPI) GetRawTransactionByBlockHashAndIndex(ctx context.Context, blockHash common.Hash, index hexutil.Uint) hexutil.Bytes {
	fmt.Println("json-api: GetRawTransactionByBlockHashAndIndex")
	if block, _ := s.b.BlockByHash(ctx, blockHash); block != nil {
		return newRPCRawTransactionFromBlockIndex(block.EthBlock(), uint64(index))
	}
	return nil
}

// GetTransactionCount returns the number of transactions the given address has sent for the given block number
func (s *TransactionAPI) GetTransactionCount(ctx context.Context, address common.Address, blockNrOrHash rpc.BlockNumberOrHash) (*hexutil.Uint64, error) {
	fmt.Println("json-api: GetTransactionCount")
	return s.b.GetTransactionCount(address, blockNrOrHash)
}

// GetTransactionByHash returns the transaction for the given hash
func (s *TransactionAPI) GetTransactionByHash(ctx context.Context, hash common.Hash) (*RPCTransaction, error) {
	fmt.Println("json-api: GetTransactionByHash")
	return s.b.GetTransaction(ctx, hash)
}

// GetRawTransactionByHash returns the bytes of the transaction for the given hash.
func (s *TransactionAPI) GetRawTransactionByHash(ctx context.Context, hash common.Hash) (hexutil.Bytes, error) {
	// TODO
	return nil, errors.New("GetRawTransactionByHash is not implemented")
}

// GetTransactionReceipt returns the transaction receipt for the given transaction hash.
func (s *TransactionAPI) GetTransactionReceipt(ctx context.Context, hash common.Hash) (map[string]interface{}, error) {
	fmt.Println("json-api: GetTransactionReceipt")
	return s.b.GetTransactionReceipt(ctx, hash)
}

// SubmitTransaction is a helper function that submits tx to txPool and logs a message.
func SubmitTransaction(ctx context.Context, logger log.Logger, b Backend, tx *types.Transaction) (common.Hash, error) {
	fmt.Println("json-api: SubmitTransaction")
	// If the transaction fee cap is already specified, ensure the
	// fee of the given transaction is _reasonable_.
	if err := checkTxFee(tx.GasPrice(), tx.Gas(), b.RPCTxFeeCap()); err != nil {
		return common.Hash{}, err
	}

	customizedVerification := isCustomizedVerificationRequired(tx)
	if !customizedVerification && !b.UnprotectedAllowed() && !tx.Protected() {
		// Ensure only eip155 signed transactions are submitted if EIP155Required is set.
		return common.Hash{}, errors.New("only replay-protected (EIP-155) transactions allowed over RPC")
	}
	if err := b.SendTx(ctx, tx); err != nil {
		return common.Hash{}, err
	}
	// Print a log with full tx details for manual investigations and interventions
	if customizedVerification {
		// no need to check customized verification tx
		return tx.Hash(), nil
	}

	head := b.CurrentHeader()
	signer := types.MakeSigner(b.ChainConfig(), head.Number, head.Time)
	from, err := types.Sender(signer, tx)
	if err != nil {
		return common.Hash{}, err
	}

	if tx.To() == nil {
		addr := crypto.CreateAddress(from, tx.Nonce())
		logger.Debug("Submitted contract creation", "hash", tx.Hash().Hex(), "from", from, "nonce", tx.Nonce(), "contract", addr.Hex(), "value", tx.Value())
	} else {
		logger.Debug("Submitted transaction", "hash", tx.Hash().Hex(), "from", from, "nonce", tx.Nonce(), "recipient", tx.To(), "value", tx.Value())
	}
	return tx.Hash(), nil
}

// SendTransaction creates a transaction for the given argument, sign it and submit it to the
// transaction pool.
func (s *TransactionAPI) SendTransaction(ctx context.Context, args TransactionArgs) (common.Hash, error) {
	fmt.Println("json-api: SendTransaction")
	if err := args.setDefaults(ctx, s.b); err != nil {
		return common.Hash{}, err
	}
	signed, err := s.b.SignTransaction(&args)
	if err != nil {
		log.Debug("Failed transaction send attempt", "from", args.from(), "to", args.To, "value", args.Value.ToInt(), "err", err)
		return common.Hash{}, err
	}
	return SubmitTransaction(ctx, s.logger, s.b, signed)
}

// FillTransaction fills the defaults (nonce, gas, gasPrice or 1559 fields)
// on a given unsigned transaction, and returns it to the caller for further
// processing (signing + broadcast).
func (s *TransactionAPI) FillTransaction(ctx context.Context, args TransactionArgs) (*SignTransactionResult, error) {
	fmt.Println("json-api: FillTransaction")
	// Set some sanity defaults and terminate on failure
	if err := args.setDefaults(ctx, s.b); err != nil {
		return nil, err
	}
	// Assemble the transaction and obtain rlp
	tx := args.toTransaction()
	data, err := tx.MarshalBinary()
	if err != nil {
		return nil, err
	}
	return &SignTransactionResult{data, tx}, nil
}

// SendRawTransaction will add the signed transaction to the transaction pool.
// The sender is responsible for signing the transaction and using the correct nonce.
func (s *TransactionAPI) SendRawTransaction(ctx context.Context, input hexutil.Bytes) (common.Hash, error) {
	fmt.Println("json-api: SendRawTransaction")
	tx := new(types.Transaction)
	if err := tx.UnmarshalBinary(input); err != nil {
		return common.Hash{}, err
	}
	return SubmitTransaction(ctx, s.logger, s.b, tx)
}

// Sign calculates an ECDSA signature for:
// keccak256("\x19Ethereum Signed Message:\n" + len(message) + message).
//
// Note, the produced signature conforms to the secp256k1 curve R, S and V values,
// where the V value will be 27 or 28 for legacy reasons.
//
// The account associated with addr must be unlocked.
//
// https://github.com/ethereum/wiki/wiki/JSON-RPC#eth_sign
func (s *TransactionAPI) Sign(addr common.Address, data hexutil.Bytes) (hexutil.Bytes, error) {
<<<<<<< HEAD
	fmt.Println("json-api: Sign")
	return nil, errors.New("TransactionAPI.Sign not implemented")
=======
	s.logger.Debug("eth_sign", "address", addr.Hex(), "data", common.Bytes2Hex(data))
	return s.b.Sign(addr, data)
>>>>>>> 9ef82c5f
}

// SignTransactionResult represents a RLP encoded signed transaction.
type SignTransactionResult struct {
	Raw hexutil.Bytes      `json:"raw"`
	Tx  *types.Transaction `json:"tx"`
}

// SignTransaction will sign the given transaction with the from account.
// The node needs to have the private key of the account corresponding with
// the given from address and it needs to be unlocked.
func (s *TransactionAPI) SignTransaction(ctx context.Context, args TransactionArgs) (*SignTransactionResult, error) {
	fmt.Println("json-api: SignTransaction")
	// gas, gas limit, nonce checking are made in SignTransaction
	signed, err := s.b.SignTransaction(&args)
	if err != nil {
		return nil, err
	}

	data, err := signed.MarshalBinary()
	if err != nil {
		return nil, err
	}
	return &SignTransactionResult{data, signed}, nil
}

// PendingTransactions returns the transactions that are in the transaction pool
// and have a from address that is one of the accounts this node manages.
func (s *TransactionAPI) PendingTransactions() ([]*RPCTransaction, error) {
	// TODO
	return nil, errors.New("PendingTransactions is not implemented")
}

// Resend accepts an existing transaction and a new gas price and limit. It will remove
// the given transaction from the pool and reinsert it with the new gas price and limit.
func (s *TransactionAPI) Resend(ctx context.Context, sendArgs TransactionArgs, gasPrice *hexutil.Big, gasLimit *hexutil.Uint64) (common.Hash, error) {
	// TODO
	return common.Hash{}, errors.New("Resend is not implemented")
}

// DebugAPI is the collection of Ethereum APIs exposed over the debugging
// namespace.
type DebugAPI struct {
	b Backend
}

// NewDebugAPI creates a new instance of DebugAPI.
func NewDebugAPI(b Backend) *DebugAPI {
	return &DebugAPI{b: b}
}

// GetRawHeader retrieves the RLP encoding for a single header.
func (api *DebugAPI) GetRawHeader(ctx context.Context, blockNrOrHash rpc.BlockNumberOrHash) (hexutil.Bytes, error) {
	fmt.Println("json-api: GetRawHeader")
	var hash common.Hash
	if h, ok := blockNrOrHash.Hash(); ok {
		hash = h
	} else {
		block, err := api.b.BlockByNumberOrHash(ctx, blockNrOrHash)
		if err != nil {
			return nil, err
		}
		hash = block.Hash()
	}
	header, _ := api.b.HeaderByHash(ctx, hash)
	if header == nil {
		return nil, fmt.Errorf("header #%d not found", hash)
	}
	return rlp.EncodeToBytes(header)
}

// GetRawBlock retrieves the RLP encoded for a single block.
func (api *DebugAPI) GetRawBlock(ctx context.Context, blockNrOrHash rpc.BlockNumberOrHash) (hexutil.Bytes, error) {
	fmt.Println("json-api: GetRawBlock")
	var hash common.Hash
	if h, ok := blockNrOrHash.Hash(); ok {
		hash = h
	} else {
		block, err := api.b.BlockByNumberOrHash(ctx, blockNrOrHash)
		if err != nil {
			return nil, err
		}
		hash = block.Hash()
	}
	block, _ := api.b.BlockByHash(ctx, hash)
	if block == nil {
		return nil, fmt.Errorf("block #%d not found", hash)
	}
	return rlp.EncodeToBytes(block)
}

// GetRawReceipts retrieves the binary-encoded receipts of a single block.
func (api *DebugAPI) GetRawReceipts(ctx context.Context, blockNrOrHash rpc.BlockNumberOrHash) ([]hexutil.Bytes, error) {
	return nil, errors.New("GetRawReceipts is not implemented")
}

// GetRawTransaction returns the bytes of the transaction for the given hash.
func (s *DebugAPI) GetRawTransaction(ctx context.Context, hash common.Hash) (hexutil.Bytes, error) {
	// TODO
	return hexutil.Bytes{}, errors.New("GetRawTransaction is not implemented")
}

// PrintBlock retrieves a block and returns its pretty printed form.
func (api *DebugAPI) PrintBlock(ctx context.Context, number uint64) (string, error) {
	fmt.Println("json-api: PrintBlock")
	block, _ := api.b.ArtBlockByNumber(ctx, rpc.BlockNumber(number))
	if block == nil {
		return "", fmt.Errorf("block #%d not found", number)
	}
	return spew.Sdump(block), nil
}

// ChaindbProperty returns leveldb properties of the key-value database.
func (api *DebugAPI) ChaindbProperty(property string) (string, error) {
	return "", errors.New("ChaindbProperty is not implemented")
}

// ChaindbCompact flattens the entire key-value database into a single level,
// removing all unused slots and merging all keys.
func (api *DebugAPI) ChaindbCompact() error {
	return errors.New("ChaindbCompact is not implemented")
}

// SetHead rewinds the head of the blockchain to a previous block.
func (api *DebugAPI) SetHead(number hexutil.Uint64) {
	// TODO
}

// NetAPI offers network related RPC methods
type NetAPI struct {
	net            *p2p.Server
	networkVersion uint64
}

// NewNetAPI creates a new net API instance.
func NewNetAPI(net *p2p.Server, networkVersion uint64) *NetAPI {
	return &NetAPI{net, networkVersion}
}

// Listening returns an indication if the node is listening for network connections.
func (s *NetAPI) Listening() bool {
	return true // always listening
}

// PeerCount returns the number of connected peers
func (s *NetAPI) PeerCount() hexutil.Uint {
	fmt.Println("json-api: PeerCount")
	if s.net == nil {
		return 0
	}
	return hexutil.Uint(s.net.PeerCount())
}

// Version returns the current ethereum protocol version.
func (s *NetAPI) Version() string {
	fmt.Println("json-api: Version")
	return fmt.Sprintf("%d", s.networkVersion)
}

// checkTxFee is an internal function used to check whether the fee of
// the given transaction is _reasonable_(under the cap).
func checkTxFee(gasPrice *big.Int, gas uint64, cap float64) error {
	// Short circuit if there is no cap for transaction fee at all.
	if cap == 0 {
		return nil
	}
	feeEth := new(big.Float).Quo(new(big.Float).SetInt(new(big.Int).Mul(gasPrice, new(big.Int).SetUint64(gas))), new(big.Float).SetInt(big.NewInt(params.Ether)))
	feeFloat, _ := feeEth.Float64()
	if feeFloat > cap {
		return fmt.Errorf("tx fee (%.2f ether) exceeds the configured cap (%.2f ether)", feeFloat, cap)
	}
	return nil
}

// toHexSlice creates a slice of hex-strings based on []byte.
// nolint:unused
func toHexSlice(b [][]byte) []string {
	r := make([]string, len(b))
	for i := range b {
		r[i] = hexutil.Encode(b[i])
	}
	return r
}

func isCustomizedVerificationRequired(tx *types.Transaction) bool {
	zero := big.NewInt(0)
	v, r, s := tx.RawSignatureValues()
	return (v == nil || r == nil || s == nil) || (v.Cmp(zero) == 0 && r.Cmp(zero) == 0 && s.Cmp(zero) == 0)
}<|MERGE_RESOLUTION|>--- conflicted
+++ resolved
@@ -53,26 +53,20 @@
 }
 
 // GasPrice returns a suggestion for a gas price for legacy transactions.
-<<<<<<< HEAD
-func (s *EthereumAPI) GasPrice(ctx context.Context) (*hexutil.Big, error) {
-	fmt.Println("json-api: GasPrice")
-	return s.b.GasPrice(ctx)
-=======
 func (e *EthereumAPI) GasPrice(ctx context.Context) (*hexutil.Big, error) {
 	e.logger.Debug("eth_gasPrice")
 	return e.b.GasPrice(ctx)
->>>>>>> 9ef82c5f
 }
 
 // MaxPriorityFeePerGas returns a suggestion for a gas tip cap for dynamic fee transactions.
 func (s *EthereumAPI) MaxPriorityFeePerGas(ctx context.Context) (*hexutil.Big, error) {
-	fmt.Println("json-api: MaxPriorityFeePerGas")
+	e.logger.Debug("json-api: MaxPriorityFeePerGas")
 	return nil, errors.New("MaxPriorityFeePerGas is not implemented")
 }
 
 // FeeHistory returns the fee market history.
 func (s *EthereumAPI) FeeHistory(ctx context.Context, blockCount math.HexOrDecimal64, lastBlock rpc.BlockNumber, rewardPercentiles []float64) (*rpctypes.FeeHistoryResult, error) {
-	fmt.Println("json-api: FeeHistory")
+	e.logger.Debug("json-api: FeeHistory")
 	return s.b.FeeHistory(uint64(blockCount), lastBlock, rewardPercentiles)
 }
 
@@ -84,13 +78,8 @@
 // - pulledStates:  number of states entries processed until now
 // - knownStates:   number of known states entries that still need to be pulled
 func (s *EthereumAPI) Syncing() (interface{}, error) {
-<<<<<<< HEAD
-	fmt.Println("json-api: Syncing")
-	return nil, errors.New("Syncing is not implemented")
-=======
 	s.logger.Debug("eth_syncing")
 	return s.b.Syncing()
->>>>>>> 9ef82c5f
 }
 
 // TxPoolAPI offers and API for the transaction pool. It only operates on data that is non-confidential.
@@ -1151,13 +1140,8 @@
 //
 // https://github.com/ethereum/wiki/wiki/JSON-RPC#eth_sign
 func (s *TransactionAPI) Sign(addr common.Address, data hexutil.Bytes) (hexutil.Bytes, error) {
-<<<<<<< HEAD
-	fmt.Println("json-api: Sign")
-	return nil, errors.New("TransactionAPI.Sign not implemented")
-=======
 	s.logger.Debug("eth_sign", "address", addr.Hex(), "data", common.Bytes2Hex(data))
 	return s.b.Sign(addr, data)
->>>>>>> 9ef82c5f
 }
 
 // SignTransactionResult represents a RLP encoded signed transaction.
