### Go template
# If you prefer the allow list template instead of the deny list, see community template:
# https://github.com/github/gitignore/blob/main/community/Golang/Go.AllowList.gitignore
#
# Binaries for programs and plugins
*.exe
*.exe~
*.dll
*.so
*.dylib

# Test binary, built with `go test -c`
*.test

# Output of the go coverage tool, specifically when used with LiteIDE
*.out

# Dependency directories (remove the comment below to include it)
# vendor/

# Go workspace file
go.work

.idea
build
_testnet
.vscode
<<<<<<< HEAD
testnet
=======
*.log
>>>>>>> 96fc6d3a
<|MERGE_RESOLUTION|>--- conflicted
+++ resolved
@@ -25,8 +25,5 @@
 build
 _testnet
 .vscode
-<<<<<<< HEAD
 testnet
-=======
-*.log
->>>>>>> 96fc6d3a
+*.log