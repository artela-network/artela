package cmd

import (
	"errors"
	artclient "github.com/artela-network/artela/client"
	server2 "github.com/artela-network/artela/ethereum/server"
	config2 "github.com/artela-network/artela/ethereum/server/config"
	"io"
	"os"
	"path/filepath"
	"strings"

<<<<<<< HEAD
	artclient "github.com/artela-network/artela/client"
	artserver "github.com/artela-network/artela/ethereum/server"
	artconfig "github.com/artela-network/artela/ethereum/server/config"

	artkr "github.com/artela-network/artela/ethereum/crypto/keyring"
=======
	artelakeyring "github.com/artela-network/artela/ethereum/crypto/keyring"
>>>>>>> 481ec1c4
	"github.com/artela-network/artela/ethereum/eip712"

	dbm "github.com/cometbft/cometbft-db"
	tmcfg "github.com/cometbft/cometbft/config"
	tmcli "github.com/cometbft/cometbft/libs/cli"
	"github.com/cometbft/cometbft/libs/log"
	tmtypes "github.com/cometbft/cometbft/types"
	"github.com/cosmos/cosmos-sdk/baseapp"
	"github.com/cosmos/cosmos-sdk/client"
	"github.com/cosmos/cosmos-sdk/client/config"
	"github.com/cosmos/cosmos-sdk/client/debug"
	"github.com/cosmos/cosmos-sdk/client/flags"
	"github.com/cosmos/cosmos-sdk/client/rpc"
	sdkserver "github.com/cosmos/cosmos-sdk/server"
	serverconfig "github.com/cosmos/cosmos-sdk/server/config"
	servertypes "github.com/cosmos/cosmos-sdk/server/types"
	"github.com/cosmos/cosmos-sdk/snapshots"
	snapshottypes "github.com/cosmos/cosmos-sdk/snapshots/types"
	"github.com/cosmos/cosmos-sdk/store"
	sdk "github.com/cosmos/cosmos-sdk/types"
	authcmd "github.com/cosmos/cosmos-sdk/x/auth/client/cli"
	"github.com/cosmos/cosmos-sdk/x/auth/types"
	banktypes "github.com/cosmos/cosmos-sdk/x/bank/types"
	"github.com/cosmos/cosmos-sdk/x/crisis"
	genutilcli "github.com/cosmos/cosmos-sdk/x/genutil/client/cli"
	genutiltypes "github.com/cosmos/cosmos-sdk/x/genutil/types"
	"github.com/spf13/cast"
	"github.com/spf13/cobra"
	"github.com/spf13/pflag"

	// this line is used by starport scaffolding # root/moduleImport

	"github.com/artela-network/artela/app"
	appparams "github.com/artela-network/artela/app/params"
)

// NewRootCmd creates a new root command for a Cosmos SDK application
func NewRootCmd() (*cobra.Command, appparams.EncodingConfig) {
	encodingConfig := app.MakeConfig(app.ModuleBasics)
	initClientCtx := client.Context{}.
		WithCodec(encodingConfig.Marshaler).
		WithInterfaceRegistry(encodingConfig.InterfaceRegistry).
		WithTxConfig(encodingConfig.TxConfig).
		WithLegacyAmino(encodingConfig.Amino).
		WithInput(os.Stdin).
		WithAccountRetriever(types.AccountRetriever{}).
		WithBroadcastMode(flags.FlagBroadcastMode).
		WithHomeDir(app.DefaultNodeHome).
		WithKeyringOptions(artkr.Option()).
		WithViper("ARTELA").
		WithLedgerHasProtobuf(true)

	eip712.SetEncodingConfig(encodingConfig)
	rootCmd := &cobra.Command{
		Use:   app.Name + "d",
		Short: "Start artela node",
		PersistentPreRunE: func(cmd *cobra.Command, _ []string) error {
			// set the default command outputs
			cmd.SetOut(cmd.OutOrStdout())
			cmd.SetErr(cmd.ErrOrStderr())
			initClientCtx, err := client.ReadPersistentCommandFlags(initClientCtx, cmd.Flags())
			if err != nil {
				return err
			}
			initClientCtx, err = config.ReadFromClientConfig(initClientCtx)
			if err != nil {
				return err
			}

			if err := client.SetCmdClientContextHandler(initClientCtx, cmd); err != nil {
				return err
			}

			customAppTemplate, customAppConfig := initAppConfig()
			customTMConfig := initTendermintConfig()

			return sdkserver.InterceptConfigsPreRunHandler(
				cmd, customAppTemplate, customAppConfig, customTMConfig,
			)
		},
	}

	initRootCmd(rootCmd, encodingConfig)
	overwriteFlagDefaults(rootCmd, map[string]string{
		flags.FlagChainID:        strings.ReplaceAll(app.Name, "-", ""),
		flags.FlagKeyringBackend: "test",
	})

	return rootCmd, encodingConfig
}

// initTendermintConfig helps to override default Tendermint Config values.
// return tmcfg.DefaultConfig if no custom configuration is required for the application.
func initTendermintConfig() *tmcfg.Config {
	cfg := tmcfg.DefaultConfig()
	return cfg
}

func initRootCmd(
	rootCmd *cobra.Command,
	encodingConfig appparams.EncodingConfig,
) {
	// Set config
	initSDKConfig()

	rootCmd.AddCommand(
		genutilcli.InitCmd(app.ModuleBasics, app.DefaultNodeHome),
		genutilcli.CollectGenTxsCmd(banktypes.GenesisBalancesIterator{}, app.DefaultNodeHome, genutiltypes.DefaultMessageValidator),
		genutilcli.MigrateGenesisCmd(),
		genutilcli.GenTxCmd(
			app.ModuleBasics,
			encodingConfig.TxConfig,
			banktypes.GenesisBalancesIterator{},
			app.DefaultNodeHome,
		),
		genutilcli.ValidateGenesisCmd(app.ModuleBasics),
		AddGenesisAccountCmd(app.DefaultNodeHome),
		AddGenesisContractCmd(app.DefaultNodeHome),
		tmcli.NewCompletionCmd(rootCmd, true),
		NewTestnetCmd(app.ModuleBasics, banktypes.GenesisBalancesIterator{}),
		debug.Cmd(),
		config.Cmd(),
		// this line is used by starport scaffolding # root/commands
		KeyInfoCmd(),
	)

	a := appCreator{
		encodingConfig,
	}

	// add server commands
	artserver.AddCommands(
		rootCmd,
		app.DefaultNodeHome,
		a.newApp,
		a.appExport,
		addModuleInitFlags,
	)

	// add keybase, auxiliary RPC, query, and txs child commands
	rootCmd.AddCommand(
		rpc.StatusCommand(),
		queryCommand(),
		txCommand(),
		artclient.KeyCommands(app.DefaultNodeHome),
	)
}

// queryCommand returns the sub-command to send queries to the app
func queryCommand() *cobra.Command {
	cmd := &cobra.Command{
		Use:                        "query",
		Aliases:                    []string{"q"},
		Short:                      "Querying subcommands",
		DisableFlagParsing:         true,
		SuggestionsMinimumDistance: 2,
		RunE:                       client.ValidateCmd,
	}

	cmd.AddCommand(
		authcmd.GetAccountCmd(),
		rpc.ValidatorCommand(),
		rpc.BlockCommand(),
		authcmd.QueryTxsByEventsCmd(),
		authcmd.QueryTxCmd(),
	)

	app.ModuleBasics.AddQueryCommands(cmd)
	cmd.PersistentFlags().String(flags.FlagChainID, "", "The network chain ID")

	return cmd
}

// txCommand returns the sub-command to send transactions to the app
func txCommand() *cobra.Command {
	cmd := &cobra.Command{
		Use:                        "tx",
		Short:                      "Transactions subcommands",
		DisableFlagParsing:         true,
		SuggestionsMinimumDistance: 2,
		RunE:                       client.ValidateCmd,
	}

	cmd.AddCommand(
		authcmd.GetSignCommand(),
		authcmd.GetSignBatchCommand(),
		authcmd.GetMultiSignCommand(),
		authcmd.GetMultiSignBatchCmd(),
		authcmd.GetValidateSignaturesCommand(),
		authcmd.GetBroadcastCommand(),
		authcmd.GetEncodeCommand(),
		authcmd.GetDecodeCommand(),
		authcmd.GetAuxToFeeCommand(),
	)

	app.ModuleBasics.AddTxCommands(cmd)
	cmd.PersistentFlags().String(flags.FlagChainID, "", "The network chain ID")

	return cmd
}

func addModuleInitFlags(startCmd *cobra.Command) {
	crisis.AddModuleInitFlags(startCmd)
	// this line is used by starport scaffolding # root/arguments
}

func overwriteFlagDefaults(c *cobra.Command, defaults map[string]string) {
	set := func(s *pflag.FlagSet, key, val string) {
		if f := s.Lookup(key); f != nil {
			f.DefValue = val
			err := f.Value.Set(val)
			if err != nil {
				panic(err)
			}
		}
	}
	for key, val := range defaults {
		set(c.Flags(), key, val)
		set(c.PersistentFlags(), key, val)
	}
	for _, c := range c.Commands() {
		overwriteFlagDefaults(c, defaults)
	}
}

type appCreator struct {
	encodingConfig appparams.EncodingConfig
}

// newApp creates a new Cosmos SDK app
func (a appCreator) newApp(
	logger log.Logger,
	db dbm.DB,
	traceStore io.Writer,
	appOpts servertypes.AppOptions,
) servertypes.Application {
	var cache sdk.MultiStorePersistentCache

	if cast.ToBool(appOpts.Get(artserver.FlagInterBlockCache)) {
		cache = store.NewCommitKVStoreCacheManager()
	}

	skipUpgradeHeights := make(map[int64]bool)
	for _, h := range cast.ToIntSlice(appOpts.Get(artserver.FlagUnsafeSkipUpgrades)) {
		skipUpgradeHeights[int64(h)] = true
	}

	pruningOpts, err := sdkserver.GetPruningOptionsFromFlags(appOpts)
	if err != nil {
		panic(err)
	}

	homeDir := cast.ToString(appOpts.Get(flags.FlagHome))
	chainID := cast.ToString(appOpts.Get(flags.FlagChainID))
	if chainID == "" {
		// fallback to genesis chain-id
		appGenesis, err := tmtypes.GenesisDocFromFile(filepath.Join(homeDir, "config", "genesis.json"))
		if err != nil {
			panic(err)
		}

		chainID = appGenesis.ChainID
	}

	snapshotDir := filepath.Join(cast.ToString(appOpts.Get(flags.FlagHome)), "data", "snapshots")
	snapshotDB, err := dbm.NewDB("metadata", dbm.GoLevelDBBackend, snapshotDir)
	if err != nil {
		panic(err)
	}
	snapshotStore, err := snapshots.NewStore(snapshotDB, snapshotDir)
	if err != nil {
		panic(err)
	}

	snapshotOptions := snapshottypes.NewSnapshotOptions(
		cast.ToUint64(appOpts.Get(artserver.FlagStateSyncSnapshotInterval)),
		cast.ToUint32(appOpts.Get(artserver.FlagStateSyncSnapshotKeepRecent)),
	)

	return app.NewArtela(
		logger,
		db,
		traceStore,
		true,
		skipUpgradeHeights,
		cast.ToString(appOpts.Get(flags.FlagHome)),
		cast.ToUint(appOpts.Get(artserver.FlagInvCheckPeriod)),
		a.encodingConfig,
		appOpts,
		baseapp.SetPruning(pruningOpts),
		baseapp.SetMinGasPrices(cast.ToString(appOpts.Get(artserver.FlagMinGasPrices))),
		baseapp.SetHaltHeight(cast.ToUint64(appOpts.Get(artserver.FlagHaltHeight))),
		baseapp.SetHaltTime(cast.ToUint64(appOpts.Get(artserver.FlagHaltTime))),
		baseapp.SetMinRetainBlocks(cast.ToUint64(appOpts.Get(artserver.FlagMinRetainBlocks))),
		baseapp.SetInterBlockCache(cache),
		baseapp.SetTrace(cast.ToBool(appOpts.Get(artserver.FlagTrace))),
		baseapp.SetIndexEvents(cast.ToStringSlice(appOpts.Get(artserver.FlagIndexEvents))),
		baseapp.SetSnapshot(snapshotStore, snapshotOptions),
		baseapp.SetIAVLCacheSize(cast.ToInt(appOpts.Get(artserver.FlagIAVLCacheSize))),
		baseapp.SetIAVLDisableFastNode(cast.ToBool(appOpts.Get(artserver.FlagDisableIAVLFastNode))),
		baseapp.SetChainID(chainID),
	)
}

// appExport creates a new simapp (optionally at a given height)
func (a appCreator) appExport(
	logger log.Logger,
	db dbm.DB,
	traceStore io.Writer,
	height int64,
	forZeroHeight bool,
	jailAllowedAddrs []string,
	appOpts servertypes.AppOptions,
	modulesToExport []string,
) (servertypes.ExportedApp, error) {
	homePath, ok := appOpts.Get(flags.FlagHome).(string)
	if !ok || homePath == "" {
		return servertypes.ExportedApp{}, errors.New("application home not set")
	}

	app := app.NewArtela(
		logger,
		db,
		traceStore,
		height == -1, // -1: no height provided
		map[int64]bool{},
		homePath,
		uint(1),
		a.encodingConfig,
		appOpts,
	)

	if height != -1 {
		if err := app.LoadHeight(height); err != nil {
			return servertypes.ExportedApp{}, err
		}
	}

	return app.ExportAppStateAndValidators(forZeroHeight, jailAllowedAddrs, modulesToExport)
}

// initAppConfig helps to override default appConfig template and configs.
// return "", nil if no custom configuration is required for the application.
func initAppConfig() (string, interface{}) {
	// The following code snippet is just for reference.

	type CustomAppConfig struct {
		serverconfig.Config

<<<<<<< HEAD
		EVM     artconfig.EVMConfig     `mapstructure:"evm"`
		JSONRPC artconfig.JSONRPCConfig `mapstructure:"json-rpc"`
		TLS     artconfig.TLSConfig     `mapstructure:"tls"`
=======
		EVM     config2.EVMConfig     `mapstructure:"evm"`
		JSONRPC config2.JSONRPCConfig `mapstructure:"json-rpc"`
		TLS     config2.TLSConfig     `mapstructure:"tls"`
		Aspect  config2.AspectConfig  `mapstructure:"aspect"`
>>>>>>> 481ec1c4
	}

	// Optionally allow the chain developer to overwrite the SDK's default
	// server config.
	srvCfg := serverconfig.DefaultConfig()
	// The SDK's default minimum gas price is set to "" (empty value) inside
	// app.toml. If left empty by validators, the node will halt on startup.
	// However, the chain developer can set a default app.toml value for their
	// validators here.
	//
	// In summary:
	// - if you leave srvCfg.MinGasPrices = "", all validators MUST tweak their
	//   own app.toml config,
	// - if you set srvCfg.MinGasPrices non-empty, validators CAN tweak their
	//   own app.toml to override, or use this default value.
	//
	// In simapp, we set the min gas prices to 0.
	srvCfg.MinGasPrices = "0stake"

	customAppConfig := CustomAppConfig{
		Config:  *srvCfg,
<<<<<<< HEAD
		EVM:     *artconfig.DefaultEVMConfig(),
		JSONRPC: *artconfig.DefaultJSONRPCConfig(),
		TLS:     *artconfig.DefaultTLSConfig(),
=======
		EVM:     *config2.DefaultEVMConfig(),
		JSONRPC: *config2.DefaultJSONRPCConfig(),
		TLS:     *config2.DefaultTLSConfig(),
		Aspect:  *config2.DefaultAspectConfig(),
>>>>>>> 481ec1c4
	}
	customAppTemplate := serverconfig.DefaultConfigTemplate + artconfig.DefaultConfigTemplate

	return customAppTemplate, customAppConfig
}<|MERGE_RESOLUTION|>--- conflicted
+++ resolved
@@ -10,15 +10,11 @@
 	"path/filepath"
 	"strings"
 
-<<<<<<< HEAD
 	artclient "github.com/artela-network/artela/client"
 	artserver "github.com/artela-network/artela/ethereum/server"
 	artconfig "github.com/artela-network/artela/ethereum/server/config"
 
 	artkr "github.com/artela-network/artela/ethereum/crypto/keyring"
-=======
-	artelakeyring "github.com/artela-network/artela/ethereum/crypto/keyring"
->>>>>>> 481ec1c4
 	"github.com/artela-network/artela/ethereum/eip712"
 
 	dbm "github.com/cometbft/cometbft-db"
@@ -367,17 +363,10 @@
 
 	type CustomAppConfig struct {
 		serverconfig.Config
-
-<<<<<<< HEAD
-		EVM     artconfig.EVMConfig     `mapstructure:"evm"`
-		JSONRPC artconfig.JSONRPCConfig `mapstructure:"json-rpc"`
-		TLS     artconfig.TLSConfig     `mapstructure:"tls"`
-=======
 		EVM     config2.EVMConfig     `mapstructure:"evm"`
 		JSONRPC config2.JSONRPCConfig `mapstructure:"json-rpc"`
 		TLS     config2.TLSConfig     `mapstructure:"tls"`
 		Aspect  config2.AspectConfig  `mapstructure:"aspect"`
->>>>>>> 481ec1c4
 	}
 
 	// Optionally allow the chain developer to overwrite the SDK's default
@@ -399,16 +388,10 @@
 
 	customAppConfig := CustomAppConfig{
 		Config:  *srvCfg,
-<<<<<<< HEAD
-		EVM:     *artconfig.DefaultEVMConfig(),
-		JSONRPC: *artconfig.DefaultJSONRPCConfig(),
-		TLS:     *artconfig.DefaultTLSConfig(),
-=======
 		EVM:     *config2.DefaultEVMConfig(),
 		JSONRPC: *config2.DefaultJSONRPCConfig(),
 		TLS:     *config2.DefaultTLSConfig(),
 		Aspect:  *config2.DefaultAspectConfig(),
->>>>>>> 481ec1c4
 	}
 	customAppTemplate := serverconfig.DefaultConfigTemplate + artconfig.DefaultConfigTemplate
 
